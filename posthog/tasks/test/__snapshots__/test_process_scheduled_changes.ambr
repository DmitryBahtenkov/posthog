# serializer version: 1
# name: TestProcessScheduledChanges.test_schedule_feature_flag_multiple_changes
  '''
  SELECT "posthog_featureflag"."id",
         "posthog_featureflag"."key",
         "posthog_featureflag"."name",
         "posthog_featureflag"."filters",
         "posthog_featureflag"."rollout_percentage",
         "posthog_featureflag"."team_id",
         "posthog_featureflag"."created_by_id",
         "posthog_featureflag"."created_at",
         "posthog_featureflag"."deleted",
         "posthog_featureflag"."active",
         "posthog_featureflag"."rollback_conditions",
         "posthog_featureflag"."performed_rollback",
         "posthog_featureflag"."ensure_experience_continuity",
         "posthog_featureflag"."usage_dashboard_id",
         "posthog_featureflag"."has_enriched_analytics",
         "posthog_featureflag"."feature_id"
  FROM "posthog_featureflag"
  WHERE ("posthog_featureflag"."active"
         AND NOT "posthog_featureflag"."deleted"
         AND "posthog_featureflag"."team_id" = 99999)
  '''
# ---
# name: TestProcessScheduledChanges.test_schedule_feature_flag_multiple_changes.1
  '''
  SELECT "posthog_team"."id",
         "posthog_team"."uuid",
         "posthog_team"."organization_id",
         "posthog_team"."project_id",
         "posthog_team"."api_token",
         "posthog_team"."app_urls",
         "posthog_team"."name",
         "posthog_team"."slack_incoming_webhook",
         "posthog_team"."created_at",
         "posthog_team"."updated_at",
         "posthog_team"."anonymize_ips",
         "posthog_team"."completed_snippet_onboarding",
         "posthog_team"."has_completed_onboarding_for",
         "posthog_team"."ingested_event",
         "posthog_team"."autocapture_opt_out",
         "posthog_team"."autocapture_web_vitals_opt_in",
         "posthog_team"."autocapture_web_vitals_allowed_metrics",
         "posthog_team"."autocapture_exceptions_opt_in",
         "posthog_team"."autocapture_exceptions_errors_to_ignore",
         "posthog_team"."person_processing_opt_out",
         "posthog_team"."session_recording_opt_in",
         "posthog_team"."session_recording_sample_rate",
         "posthog_team"."session_recording_minimum_duration_milliseconds",
         "posthog_team"."session_recording_linked_flag",
         "posthog_team"."session_recording_network_payload_capture_config",
         "posthog_team"."session_recording_url_trigger_config",
         "posthog_team"."session_recording_url_blocklist_config",
         "posthog_team"."session_recording_event_trigger_config",
         "posthog_team"."session_replay_config",
         "posthog_team"."survey_config",
         "posthog_team"."capture_console_log_opt_in",
         "posthog_team"."capture_performance_opt_in",
         "posthog_team"."capture_dead_clicks",
         "posthog_team"."surveys_opt_in",
         "posthog_team"."heatmaps_opt_in",
         "posthog_team"."session_recording_version",
         "posthog_team"."signup_token",
         "posthog_team"."is_demo",
         "posthog_team"."access_control",
         "posthog_team"."week_start_day",
         "posthog_team"."inject_web_apps",
         "posthog_team"."test_account_filters",
         "posthog_team"."test_account_filters_default_checked",
         "posthog_team"."path_cleaning_filters",
         "posthog_team"."timezone",
         "posthog_team"."data_attributes",
         "posthog_team"."person_display_name_properties",
         "posthog_team"."live_events_columns",
         "posthog_team"."recording_domains",
         "posthog_team"."primary_dashboard_id",
         "posthog_team"."extra_settings",
         "posthog_team"."modifiers",
         "posthog_team"."correlation_config",
         "posthog_team"."session_recording_retention_period_days",
         "posthog_team"."external_data_workspace_id",
         "posthog_team"."external_data_workspace_last_synced_at"
  FROM "posthog_team"
  WHERE "posthog_team"."id" = 99999
  LIMIT 21
  '''
# ---
# name: TestProcessScheduledChanges.test_schedule_feature_flag_multiple_changes.10
  '''
  SELECT "posthog_featureflag"."id",
         "posthog_featureflag"."key",
         "posthog_featureflag"."name",
         "posthog_featureflag"."filters",
         "posthog_featureflag"."rollout_percentage",
         "posthog_featureflag"."team_id",
         "posthog_featureflag"."created_by_id",
         "posthog_featureflag"."created_at",
         "posthog_featureflag"."deleted",
         "posthog_featureflag"."active",
         "posthog_featureflag"."rollback_conditions",
         "posthog_featureflag"."performed_rollback",
         "posthog_featureflag"."ensure_experience_continuity",
         "posthog_featureflag"."usage_dashboard_id",
         "posthog_featureflag"."has_enriched_analytics"
  FROM "posthog_featureflag"
  WHERE ("posthog_featureflag"."active"
         AND NOT "posthog_featureflag"."deleted"
         AND "posthog_featureflag"."team_id" = 99999)
  '''
# ---
# name: TestProcessScheduledChanges.test_schedule_feature_flag_multiple_changes.11
  '''
  SELECT "posthog_team"."id",
         "posthog_team"."uuid",
         "posthog_team"."organization_id",
         "posthog_team"."project_id",
         "posthog_team"."api_token",
         "posthog_team"."app_urls",
         "posthog_team"."name",
         "posthog_team"."slack_incoming_webhook",
         "posthog_team"."created_at",
         "posthog_team"."updated_at",
         "posthog_team"."anonymize_ips",
         "posthog_team"."completed_snippet_onboarding",
         "posthog_team"."has_completed_onboarding_for",
         "posthog_team"."ingested_event",
         "posthog_team"."autocapture_opt_out",
         "posthog_team"."autocapture_web_vitals_opt_in",
         "posthog_team"."autocapture_web_vitals_allowed_metrics",
         "posthog_team"."autocapture_exceptions_opt_in",
         "posthog_team"."autocapture_exceptions_errors_to_ignore",
         "posthog_team"."person_processing_opt_out",
         "posthog_team"."session_recording_opt_in",
         "posthog_team"."session_recording_sample_rate",
         "posthog_team"."session_recording_minimum_duration_milliseconds",
         "posthog_team"."session_recording_linked_flag",
         "posthog_team"."session_recording_network_payload_capture_config",
         "posthog_team"."session_recording_url_trigger_config",
         "posthog_team"."session_recording_url_blocklist_config",
         "posthog_team"."session_recording_event_trigger_config",
         "posthog_team"."session_replay_config",
         "posthog_team"."survey_config",
         "posthog_team"."capture_console_log_opt_in",
         "posthog_team"."capture_performance_opt_in",
         "posthog_team"."capture_dead_clicks",
         "posthog_team"."surveys_opt_in",
         "posthog_team"."heatmaps_opt_in",
         "posthog_team"."session_recording_version",
         "posthog_team"."signup_token",
         "posthog_team"."is_demo",
         "posthog_team"."access_control",
         "posthog_team"."week_start_day",
         "posthog_team"."inject_web_apps",
         "posthog_team"."test_account_filters",
         "posthog_team"."test_account_filters_default_checked",
         "posthog_team"."path_cleaning_filters",
         "posthog_team"."timezone",
         "posthog_team"."data_attributes",
         "posthog_team"."person_display_name_properties",
         "posthog_team"."live_events_columns",
         "posthog_team"."recording_domains",
         "posthog_team"."primary_dashboard_id",
         "posthog_team"."extra_settings",
         "posthog_team"."modifiers",
         "posthog_team"."correlation_config",
         "posthog_team"."session_recording_retention_period_days",
         "posthog_team"."external_data_workspace_id",
         "posthog_team"."external_data_workspace_last_synced_at"
  FROM "posthog_team"
  WHERE "posthog_team"."id" = 99999
  LIMIT 21
  '''
# ---
# name: TestProcessScheduledChanges.test_schedule_feature_flag_multiple_changes.12
  '''
  SELECT "posthog_remoteconfig"."id",
         "posthog_remoteconfig"."team_id",
         "posthog_remoteconfig"."config",
         "posthog_remoteconfig"."updated_at",
         "posthog_remoteconfig"."synced_at"
  FROM "posthog_remoteconfig"
  WHERE "posthog_remoteconfig"."team_id" = 99999
  LIMIT 21
  '''
# ---
# name: TestProcessScheduledChanges.test_schedule_feature_flag_multiple_changes.13
  '''
  SELECT "posthog_team"."id",
         "posthog_team"."uuid",
         "posthog_team"."organization_id",
         "posthog_team"."project_id",
         "posthog_team"."api_token",
         "posthog_team"."app_urls",
         "posthog_team"."name",
         "posthog_team"."slack_incoming_webhook",
         "posthog_team"."created_at",
         "posthog_team"."updated_at",
         "posthog_team"."anonymize_ips",
         "posthog_team"."completed_snippet_onboarding",
         "posthog_team"."has_completed_onboarding_for",
         "posthog_team"."ingested_event",
         "posthog_team"."autocapture_opt_out",
         "posthog_team"."autocapture_web_vitals_opt_in",
         "posthog_team"."autocapture_web_vitals_allowed_metrics",
         "posthog_team"."autocapture_exceptions_opt_in",
         "posthog_team"."autocapture_exceptions_errors_to_ignore",
         "posthog_team"."person_processing_opt_out",
         "posthog_team"."session_recording_opt_in",
         "posthog_team"."session_recording_sample_rate",
         "posthog_team"."session_recording_minimum_duration_milliseconds",
         "posthog_team"."session_recording_linked_flag",
         "posthog_team"."session_recording_network_payload_capture_config",
         "posthog_team"."session_recording_url_trigger_config",
         "posthog_team"."session_recording_url_blocklist_config",
         "posthog_team"."session_recording_event_trigger_config",
         "posthog_team"."session_replay_config",
         "posthog_team"."survey_config",
         "posthog_team"."capture_console_log_opt_in",
         "posthog_team"."capture_performance_opt_in",
         "posthog_team"."capture_dead_clicks",
         "posthog_team"."surveys_opt_in",
         "posthog_team"."heatmaps_opt_in",
         "posthog_team"."session_recording_version",
         "posthog_team"."signup_token",
         "posthog_team"."is_demo",
         "posthog_team"."access_control",
         "posthog_team"."week_start_day",
         "posthog_team"."inject_web_apps",
         "posthog_team"."test_account_filters",
         "posthog_team"."test_account_filters_default_checked",
         "posthog_team"."path_cleaning_filters",
         "posthog_team"."timezone",
         "posthog_team"."data_attributes",
         "posthog_team"."person_display_name_properties",
         "posthog_team"."live_events_columns",
         "posthog_team"."recording_domains",
         "posthog_team"."primary_dashboard_id",
         "posthog_team"."extra_settings",
         "posthog_team"."modifiers",
         "posthog_team"."correlation_config",
         "posthog_team"."session_recording_retention_period_days",
         "posthog_team"."plugins_opt_in",
         "posthog_team"."opt_out_capture",
         "posthog_team"."event_names",
         "posthog_team"."event_names_with_usage",
         "posthog_team"."event_properties",
         "posthog_team"."event_properties_with_usage",
         "posthog_team"."event_properties_numerical",
         "posthog_team"."external_data_workspace_id",
         "posthog_team"."external_data_workspace_last_synced_at"
  FROM "posthog_team"
  WHERE "posthog_team"."id" = 99999
  LIMIT 21
  '''
# ---
# name: TestProcessScheduledChanges.test_schedule_feature_flag_multiple_changes.14
  '''
  SELECT COUNT(*) AS "__count"
  FROM "posthog_featureflag"
  WHERE ("posthog_featureflag"."active"
         AND NOT "posthog_featureflag"."deleted"
         AND "posthog_featureflag"."team_id" = 99999)
  '''
# ---
# name: TestProcessScheduledChanges.test_schedule_feature_flag_multiple_changes.15
  '''
  SELECT "posthog_pluginconfig"."id",
         "posthog_pluginsourcefile"."transpiled",
         "posthog_pluginconfig"."web_token",
         "posthog_plugin"."config_schema",
         "posthog_pluginconfig"."config"
  FROM "posthog_pluginconfig"
  INNER JOIN "posthog_plugin" ON ("posthog_pluginconfig"."plugin_id" = "posthog_plugin"."id")
  INNER JOIN "posthog_pluginsourcefile" ON ("posthog_plugin"."id" = "posthog_pluginsourcefile"."plugin_id")
  WHERE ("posthog_pluginconfig"."enabled"
         AND "posthog_pluginsourcefile"."filename" = 'site.ts'
         AND "posthog_pluginsourcefile"."status" = 'TRANSPILED'
         AND "posthog_pluginconfig"."team_id" = 99999)
  '''
# ---
# name: TestProcessScheduledChanges.test_schedule_feature_flag_multiple_changes.16
  '''
  SELECT "posthog_hogfunction"."id",
         "posthog_hogfunction"."team_id",
         "posthog_hogfunction"."name",
         "posthog_hogfunction"."description",
         "posthog_hogfunction"."created_at",
         "posthog_hogfunction"."created_by_id",
         "posthog_hogfunction"."deleted",
         "posthog_hogfunction"."updated_at",
         "posthog_hogfunction"."enabled",
         "posthog_hogfunction"."type",
         "posthog_hogfunction"."icon_url",
         "posthog_hogfunction"."hog",
         "posthog_hogfunction"."bytecode",
         "posthog_hogfunction"."transpiled",
         "posthog_hogfunction"."inputs_schema",
         "posthog_hogfunction"."inputs",
         "posthog_hogfunction"."encrypted_inputs",
         "posthog_hogfunction"."filters",
         "posthog_hogfunction"."masking",
         "posthog_hogfunction"."template_id"
  FROM "posthog_hogfunction"
  WHERE ("posthog_hogfunction"."enabled"
         AND "posthog_hogfunction"."team_id" = 99999
         AND "posthog_hogfunction"."type" IN ('site_destination',
                                              'site_app'))
  '''
# ---
# name: TestProcessScheduledChanges.test_schedule_feature_flag_multiple_changes.17
  '''
  SELECT "posthog_organization"."id",
         "posthog_organization"."name",
         "posthog_organization"."slug",
         "posthog_organization"."logo_media_id",
         "posthog_organization"."created_at",
         "posthog_organization"."updated_at",
         "posthog_organization"."plugins_access_level",
         "posthog_organization"."for_internal_metrics",
         "posthog_organization"."is_member_join_email_enabled",
         "posthog_organization"."enforce_2fa",
         "posthog_organization"."is_hipaa",
         "posthog_organization"."customer_id",
         "posthog_organization"."available_product_features",
         "posthog_organization"."usage",
         "posthog_organization"."never_drop_data",
         "posthog_organization"."customer_trust_scores",
         "posthog_organization"."setup_section_2_completed",
         "posthog_organization"."personalization",
         "posthog_organization"."domain_whitelist"
  FROM "posthog_organization"
  WHERE "posthog_organization"."id" = '00000000-0000-0000-0000-000000000000'::uuid
  LIMIT 21
  '''
# ---
# name: TestProcessScheduledChanges.test_schedule_feature_flag_multiple_changes.18
  '''
  SELECT "posthog_experiment"."id",
         "posthog_experiment"."name",
         "posthog_experiment"."description",
         "posthog_experiment"."team_id",
         "posthog_experiment"."filters",
         "posthog_experiment"."parameters",
         "posthog_experiment"."secondary_metrics",
         "posthog_experiment"."created_by_id",
         "posthog_experiment"."feature_flag_id",
         "posthog_experiment"."exposure_cohort_id",
         "posthog_experiment"."holdout_id",
         "posthog_experiment"."start_date",
         "posthog_experiment"."end_date",
         "posthog_experiment"."created_at",
         "posthog_experiment"."updated_at",
         "posthog_experiment"."archived",
         "posthog_experiment"."type",
         "posthog_experiment"."variants",
         "posthog_experiment"."metrics",
         "posthog_experiment"."metrics_secondary"
  FROM "posthog_experiment"
  WHERE "posthog_experiment"."feature_flag_id" = 99999
  '''
# ---
# name: TestProcessScheduledChanges.test_schedule_feature_flag_multiple_changes.19
  '''
  SELECT "posthog_team"."id",
         "posthog_team"."uuid",
         "posthog_team"."organization_id",
         "posthog_team"."project_id",
         "posthog_team"."api_token",
         "posthog_team"."app_urls",
         "posthog_team"."name",
         "posthog_team"."slack_incoming_webhook",
         "posthog_team"."created_at",
         "posthog_team"."updated_at",
         "posthog_team"."anonymize_ips",
         "posthog_team"."completed_snippet_onboarding",
         "posthog_team"."has_completed_onboarding_for",
         "posthog_team"."ingested_event",
         "posthog_team"."autocapture_opt_out",
         "posthog_team"."autocapture_web_vitals_opt_in",
         "posthog_team"."autocapture_web_vitals_allowed_metrics",
         "posthog_team"."autocapture_exceptions_opt_in",
         "posthog_team"."autocapture_exceptions_errors_to_ignore",
         "posthog_team"."person_processing_opt_out",
         "posthog_team"."session_recording_opt_in",
         "posthog_team"."session_recording_sample_rate",
         "posthog_team"."session_recording_minimum_duration_milliseconds",
         "posthog_team"."session_recording_linked_flag",
         "posthog_team"."session_recording_network_payload_capture_config",
         "posthog_team"."session_recording_url_trigger_config",
         "posthog_team"."session_recording_url_blocklist_config",
         "posthog_team"."session_recording_event_trigger_config",
         "posthog_team"."session_replay_config",
         "posthog_team"."survey_config",
         "posthog_team"."capture_console_log_opt_in",
         "posthog_team"."capture_performance_opt_in",
         "posthog_team"."capture_dead_clicks",
         "posthog_team"."surveys_opt_in",
         "posthog_team"."heatmaps_opt_in",
         "posthog_team"."session_recording_version",
         "posthog_team"."signup_token",
         "posthog_team"."is_demo",
         "posthog_team"."access_control",
         "posthog_team"."week_start_day",
         "posthog_team"."inject_web_apps",
         "posthog_team"."test_account_filters",
         "posthog_team"."test_account_filters_default_checked",
         "posthog_team"."path_cleaning_filters",
         "posthog_team"."timezone",
         "posthog_team"."data_attributes",
         "posthog_team"."person_display_name_properties",
         "posthog_team"."live_events_columns",
         "posthog_team"."recording_domains",
         "posthog_team"."primary_dashboard_id",
         "posthog_team"."extra_settings",
         "posthog_team"."modifiers",
         "posthog_team"."correlation_config",
         "posthog_team"."session_recording_retention_period_days",
         "posthog_team"."plugins_opt_in",
         "posthog_team"."opt_out_capture",
         "posthog_team"."event_names",
         "posthog_team"."event_names_with_usage",
         "posthog_team"."event_properties",
         "posthog_team"."event_properties_with_usage",
         "posthog_team"."event_properties_numerical",
         "posthog_team"."external_data_workspace_id",
         "posthog_team"."external_data_workspace_last_synced_at"
  FROM "posthog_team"
  WHERE "posthog_team"."id" = 99999
  LIMIT 21
  '''
# ---
# name: TestProcessScheduledChanges.test_schedule_feature_flag_multiple_changes.2
  '''
  SELECT "posthog_remoteconfig"."id",
         "posthog_remoteconfig"."team_id",
         "posthog_remoteconfig"."config",
         "posthog_remoteconfig"."updated_at",
         "posthog_remoteconfig"."synced_at"
  FROM "posthog_remoteconfig"
  WHERE "posthog_remoteconfig"."team_id" = 99999
  LIMIT 21
  '''
# ---
# name: TestProcessScheduledChanges.test_schedule_feature_flag_multiple_changes.20
  '''
  SELECT "posthog_featureflag"."id",
         "posthog_featureflag"."key",
         "posthog_featureflag"."name",
         "posthog_featureflag"."filters",
         "posthog_featureflag"."rollout_percentage",
         "posthog_featureflag"."team_id",
         "posthog_featureflag"."created_by_id",
         "posthog_featureflag"."created_at",
         "posthog_featureflag"."deleted",
         "posthog_featureflag"."active",
         "posthog_featureflag"."rollback_conditions",
         "posthog_featureflag"."performed_rollback",
         "posthog_featureflag"."ensure_experience_continuity",
         "posthog_featureflag"."usage_dashboard_id",
         "posthog_featureflag"."has_enriched_analytics"
  FROM "posthog_featureflag"
  WHERE "posthog_featureflag"."id" = 99999
  LIMIT 21
  '''
# ---
# name: TestProcessScheduledChanges.test_schedule_feature_flag_multiple_changes.21
  '''
  SELECT "posthog_user"."id",
         "posthog_user"."password",
         "posthog_user"."last_login",
         "posthog_user"."first_name",
         "posthog_user"."last_name",
         "posthog_user"."is_staff",
         "posthog_user"."date_joined",
         "posthog_user"."uuid",
         "posthog_user"."current_organization_id",
         "posthog_user"."current_team_id",
         "posthog_user"."email",
         "posthog_user"."pending_email",
         "posthog_user"."temporary_token",
         "posthog_user"."distinct_id",
         "posthog_user"."is_email_verified",
         "posthog_user"."requested_password_reset_at",
         "posthog_user"."has_seen_product_intro_for",
         "posthog_user"."strapi_id",
         "posthog_user"."is_active",
         "posthog_user"."theme_mode",
         "posthog_user"."partial_notification_settings",
         "posthog_user"."anonymize_data",
         "posthog_user"."toolbar_mode",
         "posthog_user"."hedgehog_config",
         "posthog_user"."events_column_config",
         "posthog_user"."email_opt_in"
  FROM "posthog_user"
  WHERE "posthog_user"."id" = 99999
  LIMIT 21
  '''
# ---
# name: TestProcessScheduledChanges.test_schedule_feature_flag_multiple_changes.22
  '''
  SELECT "posthog_featureflag"."id",
         "posthog_featureflag"."key",
         "posthog_featureflag"."name",
         "posthog_featureflag"."filters",
         "posthog_featureflag"."rollout_percentage",
         "posthog_featureflag"."team_id",
         "posthog_featureflag"."created_by_id",
         "posthog_featureflag"."created_at",
         "posthog_featureflag"."deleted",
         "posthog_featureflag"."active",
         "posthog_featureflag"."rollback_conditions",
         "posthog_featureflag"."performed_rollback",
         "posthog_featureflag"."ensure_experience_continuity",
         "posthog_featureflag"."usage_dashboard_id",
         "posthog_featureflag"."has_enriched_analytics"
  FROM "posthog_featureflag"
  WHERE ("posthog_featureflag"."active"
         AND NOT "posthog_featureflag"."deleted"
         AND "posthog_featureflag"."team_id" = 99999)
  '''
# ---
# name: TestProcessScheduledChanges.test_schedule_feature_flag_multiple_changes.23
  '''
  SELECT "posthog_team"."id",
         "posthog_team"."uuid",
         "posthog_team"."organization_id",
         "posthog_team"."project_id",
         "posthog_team"."api_token",
         "posthog_team"."app_urls",
         "posthog_team"."name",
         "posthog_team"."slack_incoming_webhook",
         "posthog_team"."created_at",
         "posthog_team"."updated_at",
         "posthog_team"."anonymize_ips",
         "posthog_team"."completed_snippet_onboarding",
         "posthog_team"."has_completed_onboarding_for",
         "posthog_team"."ingested_event",
         "posthog_team"."autocapture_opt_out",
         "posthog_team"."autocapture_web_vitals_opt_in",
         "posthog_team"."autocapture_web_vitals_allowed_metrics",
         "posthog_team"."autocapture_exceptions_opt_in",
         "posthog_team"."autocapture_exceptions_errors_to_ignore",
         "posthog_team"."person_processing_opt_out",
         "posthog_team"."session_recording_opt_in",
         "posthog_team"."session_recording_sample_rate",
         "posthog_team"."session_recording_minimum_duration_milliseconds",
         "posthog_team"."session_recording_linked_flag",
         "posthog_team"."session_recording_network_payload_capture_config",
         "posthog_team"."session_recording_url_trigger_config",
         "posthog_team"."session_recording_url_blocklist_config",
         "posthog_team"."session_recording_event_trigger_config",
         "posthog_team"."session_replay_config",
         "posthog_team"."survey_config",
         "posthog_team"."capture_console_log_opt_in",
         "posthog_team"."capture_performance_opt_in",
         "posthog_team"."capture_dead_clicks",
         "posthog_team"."surveys_opt_in",
         "posthog_team"."heatmaps_opt_in",
         "posthog_team"."session_recording_version",
         "posthog_team"."signup_token",
         "posthog_team"."is_demo",
         "posthog_team"."access_control",
         "posthog_team"."week_start_day",
         "posthog_team"."inject_web_apps",
         "posthog_team"."test_account_filters",
         "posthog_team"."test_account_filters_default_checked",
         "posthog_team"."path_cleaning_filters",
         "posthog_team"."timezone",
         "posthog_team"."data_attributes",
         "posthog_team"."person_display_name_properties",
         "posthog_team"."live_events_columns",
         "posthog_team"."recording_domains",
         "posthog_team"."primary_dashboard_id",
         "posthog_team"."extra_settings",
         "posthog_team"."modifiers",
         "posthog_team"."correlation_config",
         "posthog_team"."session_recording_retention_period_days",
         "posthog_team"."external_data_workspace_id",
         "posthog_team"."external_data_workspace_last_synced_at"
  FROM "posthog_team"
  WHERE "posthog_team"."id" = 99999
  LIMIT 21
  '''
# ---
# name: TestProcessScheduledChanges.test_schedule_feature_flag_multiple_changes.24
  '''
  SELECT "posthog_remoteconfig"."id",
         "posthog_remoteconfig"."team_id",
         "posthog_remoteconfig"."config",
         "posthog_remoteconfig"."updated_at",
         "posthog_remoteconfig"."synced_at"
  FROM "posthog_remoteconfig"
  WHERE "posthog_remoteconfig"."team_id" = 99999
  LIMIT 21
  '''
# ---
# name: TestProcessScheduledChanges.test_schedule_feature_flag_multiple_changes.25
  '''
  SELECT "posthog_team"."id",
         "posthog_team"."uuid",
         "posthog_team"."organization_id",
         "posthog_team"."project_id",
         "posthog_team"."api_token",
         "posthog_team"."app_urls",
         "posthog_team"."name",
         "posthog_team"."slack_incoming_webhook",
         "posthog_team"."created_at",
         "posthog_team"."updated_at",
         "posthog_team"."anonymize_ips",
         "posthog_team"."completed_snippet_onboarding",
         "posthog_team"."has_completed_onboarding_for",
         "posthog_team"."ingested_event",
         "posthog_team"."autocapture_opt_out",
         "posthog_team"."autocapture_web_vitals_opt_in",
         "posthog_team"."autocapture_web_vitals_allowed_metrics",
         "posthog_team"."autocapture_exceptions_opt_in",
         "posthog_team"."autocapture_exceptions_errors_to_ignore",
         "posthog_team"."person_processing_opt_out",
         "posthog_team"."session_recording_opt_in",
         "posthog_team"."session_recording_sample_rate",
         "posthog_team"."session_recording_minimum_duration_milliseconds",
         "posthog_team"."session_recording_linked_flag",
         "posthog_team"."session_recording_network_payload_capture_config",
         "posthog_team"."session_recording_url_trigger_config",
         "posthog_team"."session_recording_url_blocklist_config",
         "posthog_team"."session_recording_event_trigger_config",
         "posthog_team"."session_replay_config",
         "posthog_team"."survey_config",
         "posthog_team"."capture_console_log_opt_in",
         "posthog_team"."capture_performance_opt_in",
         "posthog_team"."capture_dead_clicks",
         "posthog_team"."surveys_opt_in",
         "posthog_team"."heatmaps_opt_in",
         "posthog_team"."session_recording_version",
         "posthog_team"."signup_token",
         "posthog_team"."is_demo",
         "posthog_team"."access_control",
         "posthog_team"."week_start_day",
         "posthog_team"."inject_web_apps",
         "posthog_team"."test_account_filters",
         "posthog_team"."test_account_filters_default_checked",
         "posthog_team"."path_cleaning_filters",
         "posthog_team"."timezone",
         "posthog_team"."data_attributes",
         "posthog_team"."person_display_name_properties",
         "posthog_team"."live_events_columns",
         "posthog_team"."recording_domains",
         "posthog_team"."primary_dashboard_id",
         "posthog_team"."extra_settings",
         "posthog_team"."modifiers",
         "posthog_team"."correlation_config",
         "posthog_team"."session_recording_retention_period_days",
         "posthog_team"."plugins_opt_in",
         "posthog_team"."opt_out_capture",
         "posthog_team"."event_names",
         "posthog_team"."event_names_with_usage",
         "posthog_team"."event_properties",
         "posthog_team"."event_properties_with_usage",
         "posthog_team"."event_properties_numerical",
         "posthog_team"."external_data_workspace_id",
         "posthog_team"."external_data_workspace_last_synced_at"
  FROM "posthog_team"
  WHERE "posthog_team"."id" = 99999
  LIMIT 21
  '''
# ---
# name: TestProcessScheduledChanges.test_schedule_feature_flag_multiple_changes.26
  '''
  SELECT COUNT(*) AS "__count"
  FROM "posthog_featureflag"
  WHERE ("posthog_featureflag"."active"
         AND NOT "posthog_featureflag"."deleted"
         AND "posthog_featureflag"."team_id" = 99999)
  '''
# ---
# name: TestProcessScheduledChanges.test_schedule_feature_flag_multiple_changes.27
  '''
  SELECT "posthog_pluginconfig"."id",
         "posthog_pluginsourcefile"."transpiled",
         "posthog_pluginconfig"."web_token",
         "posthog_plugin"."config_schema",
         "posthog_pluginconfig"."config"
  FROM "posthog_pluginconfig"
  INNER JOIN "posthog_plugin" ON ("posthog_pluginconfig"."plugin_id" = "posthog_plugin"."id")
  INNER JOIN "posthog_pluginsourcefile" ON ("posthog_plugin"."id" = "posthog_pluginsourcefile"."plugin_id")
  WHERE ("posthog_pluginconfig"."enabled"
         AND "posthog_pluginsourcefile"."filename" = 'site.ts'
         AND "posthog_pluginsourcefile"."status" = 'TRANSPILED'
         AND "posthog_pluginconfig"."team_id" = 99999)
  '''
# ---
# name: TestProcessScheduledChanges.test_schedule_feature_flag_multiple_changes.28
  '''
  SELECT "posthog_hogfunction"."id",
         "posthog_hogfunction"."team_id",
         "posthog_hogfunction"."name",
         "posthog_hogfunction"."description",
         "posthog_hogfunction"."created_at",
         "posthog_hogfunction"."created_by_id",
         "posthog_hogfunction"."deleted",
         "posthog_hogfunction"."updated_at",
         "posthog_hogfunction"."enabled",
         "posthog_hogfunction"."type",
         "posthog_hogfunction"."icon_url",
         "posthog_hogfunction"."hog",
         "posthog_hogfunction"."bytecode",
         "posthog_hogfunction"."transpiled",
         "posthog_hogfunction"."inputs_schema",
         "posthog_hogfunction"."inputs",
         "posthog_hogfunction"."encrypted_inputs",
         "posthog_hogfunction"."filters",
         "posthog_hogfunction"."masking",
         "posthog_hogfunction"."template_id"
  FROM "posthog_hogfunction"
  WHERE ("posthog_hogfunction"."enabled"
         AND "posthog_hogfunction"."team_id" = 99999
         AND "posthog_hogfunction"."type" IN ('site_destination',
                                              'site_app'))
  '''
# ---
# name: TestProcessScheduledChanges.test_schedule_feature_flag_multiple_changes.29
  '''
  SELECT "posthog_organization"."id",
         "posthog_organization"."name",
         "posthog_organization"."slug",
         "posthog_organization"."logo_media_id",
         "posthog_organization"."created_at",
         "posthog_organization"."updated_at",
         "posthog_organization"."plugins_access_level",
         "posthog_organization"."for_internal_metrics",
         "posthog_organization"."is_member_join_email_enabled",
         "posthog_organization"."enforce_2fa",
         "posthog_organization"."is_hipaa",
         "posthog_organization"."customer_id",
         "posthog_organization"."available_product_features",
         "posthog_organization"."usage",
         "posthog_organization"."never_drop_data",
         "posthog_organization"."customer_trust_scores",
         "posthog_organization"."setup_section_2_completed",
         "posthog_organization"."personalization",
         "posthog_organization"."domain_whitelist"
  FROM "posthog_organization"
  WHERE "posthog_organization"."id" = '00000000-0000-0000-0000-000000000000'::uuid
  LIMIT 21
  '''
# ---
# name: TestProcessScheduledChanges.test_schedule_feature_flag_multiple_changes.3
  '''
  SELECT "posthog_team"."id",
         "posthog_team"."uuid",
         "posthog_team"."organization_id",
         "posthog_team"."project_id",
         "posthog_team"."api_token",
         "posthog_team"."app_urls",
         "posthog_team"."name",
         "posthog_team"."slack_incoming_webhook",
         "posthog_team"."created_at",
         "posthog_team"."updated_at",
         "posthog_team"."anonymize_ips",
         "posthog_team"."completed_snippet_onboarding",
         "posthog_team"."has_completed_onboarding_for",
         "posthog_team"."ingested_event",
         "posthog_team"."autocapture_opt_out",
         "posthog_team"."autocapture_web_vitals_opt_in",
         "posthog_team"."autocapture_web_vitals_allowed_metrics",
         "posthog_team"."autocapture_exceptions_opt_in",
         "posthog_team"."autocapture_exceptions_errors_to_ignore",
         "posthog_team"."person_processing_opt_out",
         "posthog_team"."session_recording_opt_in",
         "posthog_team"."session_recording_sample_rate",
         "posthog_team"."session_recording_minimum_duration_milliseconds",
         "posthog_team"."session_recording_linked_flag",
         "posthog_team"."session_recording_network_payload_capture_config",
         "posthog_team"."session_recording_url_trigger_config",
         "posthog_team"."session_recording_url_blocklist_config",
         "posthog_team"."session_recording_event_trigger_config",
         "posthog_team"."session_replay_config",
         "posthog_team"."survey_config",
         "posthog_team"."capture_console_log_opt_in",
         "posthog_team"."capture_performance_opt_in",
         "posthog_team"."capture_dead_clicks",
         "posthog_team"."surveys_opt_in",
         "posthog_team"."heatmaps_opt_in",
         "posthog_team"."session_recording_version",
         "posthog_team"."signup_token",
         "posthog_team"."is_demo",
         "posthog_team"."access_control",
         "posthog_team"."week_start_day",
         "posthog_team"."inject_web_apps",
         "posthog_team"."test_account_filters",
         "posthog_team"."test_account_filters_default_checked",
         "posthog_team"."path_cleaning_filters",
         "posthog_team"."timezone",
         "posthog_team"."data_attributes",
         "posthog_team"."person_display_name_properties",
         "posthog_team"."live_events_columns",
         "posthog_team"."recording_domains",
         "posthog_team"."primary_dashboard_id",
         "posthog_team"."extra_settings",
         "posthog_team"."modifiers",
         "posthog_team"."correlation_config",
         "posthog_team"."session_recording_retention_period_days",
         "posthog_team"."plugins_opt_in",
         "posthog_team"."opt_out_capture",
         "posthog_team"."event_names",
         "posthog_team"."event_names_with_usage",
         "posthog_team"."event_properties",
         "posthog_team"."event_properties_with_usage",
         "posthog_team"."event_properties_numerical",
         "posthog_team"."external_data_workspace_id",
         "posthog_team"."external_data_workspace_last_synced_at"
  FROM "posthog_team"
  WHERE "posthog_team"."id" = 99999
  LIMIT 21
  '''
# ---
# name: TestProcessScheduledChanges.test_schedule_feature_flag_multiple_changes.30
  '''
  SELECT "posthog_experiment"."id",
         "posthog_experiment"."name",
         "posthog_experiment"."description",
         "posthog_experiment"."team_id",
         "posthog_experiment"."filters",
         "posthog_experiment"."parameters",
         "posthog_experiment"."secondary_metrics",
         "posthog_experiment"."created_by_id",
         "posthog_experiment"."feature_flag_id",
         "posthog_experiment"."exposure_cohort_id",
         "posthog_experiment"."holdout_id",
         "posthog_experiment"."start_date",
         "posthog_experiment"."end_date",
         "posthog_experiment"."created_at",
         "posthog_experiment"."updated_at",
         "posthog_experiment"."archived",
         "posthog_experiment"."type",
         "posthog_experiment"."variants",
         "posthog_experiment"."metrics",
         "posthog_experiment"."metrics_secondary"
  FROM "posthog_experiment"
  WHERE "posthog_experiment"."feature_flag_id" = 99999
  '''
# ---
# name: TestProcessScheduledChanges.test_schedule_feature_flag_multiple_changes.31
  '''
  SELECT "posthog_team"."id",
         "posthog_team"."uuid",
         "posthog_team"."organization_id",
         "posthog_team"."project_id",
         "posthog_team"."api_token",
         "posthog_team"."app_urls",
         "posthog_team"."name",
         "posthog_team"."slack_incoming_webhook",
         "posthog_team"."created_at",
         "posthog_team"."updated_at",
         "posthog_team"."anonymize_ips",
         "posthog_team"."completed_snippet_onboarding",
         "posthog_team"."has_completed_onboarding_for",
         "posthog_team"."ingested_event",
         "posthog_team"."autocapture_opt_out",
         "posthog_team"."autocapture_web_vitals_opt_in",
         "posthog_team"."autocapture_web_vitals_allowed_metrics",
         "posthog_team"."autocapture_exceptions_opt_in",
         "posthog_team"."autocapture_exceptions_errors_to_ignore",
         "posthog_team"."person_processing_opt_out",
         "posthog_team"."session_recording_opt_in",
         "posthog_team"."session_recording_sample_rate",
         "posthog_team"."session_recording_minimum_duration_milliseconds",
         "posthog_team"."session_recording_linked_flag",
         "posthog_team"."session_recording_network_payload_capture_config",
         "posthog_team"."session_recording_url_trigger_config",
         "posthog_team"."session_recording_url_blocklist_config",
         "posthog_team"."session_recording_event_trigger_config",
         "posthog_team"."session_replay_config",
         "posthog_team"."survey_config",
         "posthog_team"."capture_console_log_opt_in",
         "posthog_team"."capture_performance_opt_in",
         "posthog_team"."capture_dead_clicks",
         "posthog_team"."surveys_opt_in",
         "posthog_team"."heatmaps_opt_in",
         "posthog_team"."session_recording_version",
         "posthog_team"."signup_token",
         "posthog_team"."is_demo",
         "posthog_team"."access_control",
         "posthog_team"."week_start_day",
         "posthog_team"."inject_web_apps",
         "posthog_team"."test_account_filters",
         "posthog_team"."test_account_filters_default_checked",
         "posthog_team"."path_cleaning_filters",
         "posthog_team"."timezone",
         "posthog_team"."data_attributes",
         "posthog_team"."person_display_name_properties",
         "posthog_team"."live_events_columns",
         "posthog_team"."recording_domains",
         "posthog_team"."primary_dashboard_id",
         "posthog_team"."extra_settings",
         "posthog_team"."modifiers",
         "posthog_team"."correlation_config",
         "posthog_team"."session_recording_retention_period_days",
         "posthog_team"."plugins_opt_in",
         "posthog_team"."opt_out_capture",
         "posthog_team"."event_names",
         "posthog_team"."event_names_with_usage",
         "posthog_team"."event_properties",
         "posthog_team"."event_properties_with_usage",
         "posthog_team"."event_properties_numerical",
         "posthog_team"."external_data_workspace_id",
         "posthog_team"."external_data_workspace_last_synced_at"
  FROM "posthog_team"
  WHERE "posthog_team"."id" = 99999
  LIMIT 21
  '''
# ---
# name: TestProcessScheduledChanges.test_schedule_feature_flag_multiple_changes.32
  '''
  SELECT "posthog_scheduledchange"."id",
         "posthog_scheduledchange"."record_id",
         "posthog_scheduledchange"."model_name",
         "posthog_scheduledchange"."payload",
         "posthog_scheduledchange"."scheduled_at",
         "posthog_scheduledchange"."executed_at",
         "posthog_scheduledchange"."failure_reason",
         "posthog_scheduledchange"."team_id",
         "posthog_scheduledchange"."created_at",
         "posthog_scheduledchange"."created_by_id",
         "posthog_scheduledchange"."updated_at"
  FROM "posthog_scheduledchange"
  WHERE "posthog_scheduledchange"."id" = 99999
  LIMIT 21
  '''
# ---
# name: TestProcessScheduledChanges.test_schedule_feature_flag_multiple_changes.33
  '''
  SELECT "posthog_scheduledchange"."id",
         "posthog_scheduledchange"."record_id",
         "posthog_scheduledchange"."model_name",
         "posthog_scheduledchange"."payload",
         "posthog_scheduledchange"."scheduled_at",
         "posthog_scheduledchange"."executed_at",
         "posthog_scheduledchange"."failure_reason",
         "posthog_scheduledchange"."team_id",
         "posthog_scheduledchange"."created_at",
         "posthog_scheduledchange"."created_by_id",
         "posthog_scheduledchange"."updated_at"
  FROM "posthog_scheduledchange"
  WHERE "posthog_scheduledchange"."id" = 99999
  LIMIT 21
  '''
# ---
# name: TestProcessScheduledChanges.test_schedule_feature_flag_multiple_changes.34
  '''
  SELECT "posthog_scheduledchange"."id",
         "posthog_scheduledchange"."record_id",
         "posthog_scheduledchange"."model_name",
         "posthog_scheduledchange"."payload",
         "posthog_scheduledchange"."scheduled_at",
         "posthog_scheduledchange"."executed_at",
         "posthog_scheduledchange"."failure_reason",
         "posthog_scheduledchange"."team_id",
         "posthog_scheduledchange"."created_at",
         "posthog_scheduledchange"."created_by_id",
         "posthog_scheduledchange"."updated_at"
  FROM "posthog_scheduledchange"
  WHERE "posthog_scheduledchange"."id" = 99999
  LIMIT 21
  '''
# ---
# name: TestProcessScheduledChanges.test_schedule_feature_flag_multiple_changes.35
  '''
  SELECT "posthog_scheduledchange"."id",
         "posthog_scheduledchange"."record_id",
         "posthog_scheduledchange"."model_name",
         "posthog_scheduledchange"."payload",
         "posthog_scheduledchange"."scheduled_at",
         "posthog_scheduledchange"."executed_at",
         "posthog_scheduledchange"."failure_reason",
         "posthog_scheduledchange"."team_id",
         "posthog_scheduledchange"."created_at",
         "posthog_scheduledchange"."created_by_id",
         "posthog_scheduledchange"."updated_at"
  FROM "posthog_scheduledchange"
  WHERE "posthog_scheduledchange"."id" = 99999
  LIMIT 21
  '''
# ---
# name: TestProcessScheduledChanges.test_schedule_feature_flag_multiple_changes.36
  '''
  SELECT "posthog_featureflag"."id",
         "posthog_featureflag"."key",
         "posthog_featureflag"."name",
         "posthog_featureflag"."filters",
         "posthog_featureflag"."rollout_percentage",
         "posthog_featureflag"."team_id",
         "posthog_featureflag"."created_by_id",
         "posthog_featureflag"."created_at",
         "posthog_featureflag"."deleted",
         "posthog_featureflag"."active",
         "posthog_featureflag"."rollback_conditions",
         "posthog_featureflag"."performed_rollback",
         "posthog_featureflag"."ensure_experience_continuity",
         "posthog_featureflag"."usage_dashboard_id",
         "posthog_featureflag"."has_enriched_analytics",
         "posthog_featureflag"."feature_id"
  FROM "posthog_featureflag"
  WHERE "posthog_featureflag"."key" = 'flag-1'
  LIMIT 21
  '''
# ---
# name: TestProcessScheduledChanges.test_schedule_feature_flag_multiple_changes.4
  '''
  SELECT COUNT(*) AS "__count"
  FROM "posthog_featureflag"
  WHERE ("posthog_featureflag"."active"
         AND NOT "posthog_featureflag"."deleted"
         AND "posthog_featureflag"."team_id" = 99999)
  '''
# ---
# name: TestProcessScheduledChanges.test_schedule_feature_flag_multiple_changes.5
  '''
  SELECT "posthog_pluginconfig"."id",
         "posthog_pluginsourcefile"."transpiled",
         "posthog_pluginconfig"."web_token",
         "posthog_plugin"."config_schema",
         "posthog_pluginconfig"."config"
  FROM "posthog_pluginconfig"
  INNER JOIN "posthog_plugin" ON ("posthog_pluginconfig"."plugin_id" = "posthog_plugin"."id")
  INNER JOIN "posthog_pluginsourcefile" ON ("posthog_plugin"."id" = "posthog_pluginsourcefile"."plugin_id")
  WHERE ("posthog_pluginconfig"."enabled"
         AND "posthog_pluginsourcefile"."filename" = 'site.ts'
         AND "posthog_pluginsourcefile"."status" = 'TRANSPILED'
         AND "posthog_pluginconfig"."team_id" = 99999)
  '''
# ---
# name: TestProcessScheduledChanges.test_schedule_feature_flag_multiple_changes.6
  '''
  SELECT "posthog_hogfunction"."id",
         "posthog_hogfunction"."team_id",
         "posthog_hogfunction"."name",
         "posthog_hogfunction"."description",
         "posthog_hogfunction"."created_at",
         "posthog_hogfunction"."created_by_id",
         "posthog_hogfunction"."deleted",
         "posthog_hogfunction"."updated_at",
         "posthog_hogfunction"."enabled",
         "posthog_hogfunction"."type",
         "posthog_hogfunction"."icon_url",
         "posthog_hogfunction"."hog",
         "posthog_hogfunction"."bytecode",
         "posthog_hogfunction"."transpiled",
         "posthog_hogfunction"."inputs_schema",
         "posthog_hogfunction"."inputs",
         "posthog_hogfunction"."encrypted_inputs",
         "posthog_hogfunction"."filters",
         "posthog_hogfunction"."masking",
         "posthog_hogfunction"."template_id"
  FROM "posthog_hogfunction"
  WHERE ("posthog_hogfunction"."enabled"
         AND "posthog_hogfunction"."team_id" = 99999
         AND "posthog_hogfunction"."type" IN ('site_destination',
                                              'site_app'))
  '''
# ---
# name: TestProcessScheduledChanges.test_schedule_feature_flag_multiple_changes.7
  '''
  SELECT "posthog_scheduledchange"."id",
         "posthog_scheduledchange"."record_id",
         "posthog_scheduledchange"."model_name",
         "posthog_scheduledchange"."payload",
         "posthog_scheduledchange"."scheduled_at",
         "posthog_scheduledchange"."executed_at",
         "posthog_scheduledchange"."failure_reason",
         "posthog_scheduledchange"."team_id",
         "posthog_scheduledchange"."created_at",
         "posthog_scheduledchange"."created_by_id",
         "posthog_scheduledchange"."updated_at"
  FROM "posthog_scheduledchange"
  WHERE ("posthog_scheduledchange"."executed_at" IS NULL
         AND "posthog_scheduledchange"."scheduled_at" <= '2023-12-21 09:00:00+00:00'::timestamptz)
  ORDER BY "posthog_scheduledchange"."scheduled_at" ASC
  LIMIT 10000
  FOR
  UPDATE NOWAIT
  '''
# ---
# name: TestProcessScheduledChanges.test_schedule_feature_flag_multiple_changes.8
  '''
  SELECT "posthog_featureflag"."id",
         "posthog_featureflag"."key",
         "posthog_featureflag"."name",
         "posthog_featureflag"."filters",
         "posthog_featureflag"."rollout_percentage",
         "posthog_featureflag"."team_id",
         "posthog_featureflag"."created_by_id",
         "posthog_featureflag"."created_at",
         "posthog_featureflag"."deleted",
         "posthog_featureflag"."active",
         "posthog_featureflag"."rollback_conditions",
         "posthog_featureflag"."performed_rollback",
         "posthog_featureflag"."ensure_experience_continuity",
         "posthog_featureflag"."usage_dashboard_id",
         "posthog_featureflag"."has_enriched_analytics",
         "posthog_featureflag"."feature_id"
  FROM "posthog_featureflag"
  WHERE "posthog_featureflag"."id" = 99999
  LIMIT 21
  '''
# ---
# name: TestProcessScheduledChanges.test_schedule_feature_flag_multiple_changes.9
  '''
  SELECT "posthog_user"."id",
         "posthog_user"."password",
         "posthog_user"."last_login",
         "posthog_user"."first_name",
         "posthog_user"."last_name",
         "posthog_user"."is_staff",
         "posthog_user"."date_joined",
         "posthog_user"."uuid",
         "posthog_user"."current_organization_id",
         "posthog_user"."current_team_id",
         "posthog_user"."email",
         "posthog_user"."pending_email",
         "posthog_user"."temporary_token",
         "posthog_user"."distinct_id",
         "posthog_user"."is_email_verified",
         "posthog_user"."requested_password_reset_at",
         "posthog_user"."has_seen_product_intro_for",
         "posthog_user"."strapi_id",
         "posthog_user"."is_active",
         "posthog_user"."theme_mode",
         "posthog_user"."partial_notification_settings",
         "posthog_user"."anonymize_data",
         "posthog_user"."toolbar_mode",
         "posthog_user"."hedgehog_config",
         "posthog_user"."events_column_config",
         "posthog_user"."email_opt_in"
  FROM "posthog_user"
  WHERE "posthog_user"."id" = 99999
  LIMIT 21
  '''
<<<<<<< HEAD
# ---
# name: TestProcessScheduledChanges.test_schedule_feature_flag_multiple_changes.8
  '''
  SELECT "posthog_featureflag"."id",
         "posthog_featureflag"."key",
         "posthog_featureflag"."name",
         "posthog_featureflag"."filters",
         "posthog_featureflag"."rollout_percentage",
         "posthog_featureflag"."team_id",
         "posthog_featureflag"."created_by_id",
         "posthog_featureflag"."created_at",
         "posthog_featureflag"."deleted",
         "posthog_featureflag"."active",
         "posthog_featureflag"."rollback_conditions",
         "posthog_featureflag"."performed_rollback",
         "posthog_featureflag"."ensure_experience_continuity",
         "posthog_featureflag"."usage_dashboard_id",
         "posthog_featureflag"."has_enriched_analytics",
         "posthog_featureflag"."feature_id"
  FROM "posthog_featureflag"
  WHERE ("posthog_featureflag"."active"
         AND NOT "posthog_featureflag"."deleted"
         AND "posthog_featureflag"."team_id" = 99999)
  '''
# ---
# name: TestProcessScheduledChanges.test_schedule_feature_flag_multiple_changes.9
  '''
  SELECT "posthog_team"."id",
         "posthog_team"."uuid",
         "posthog_team"."organization_id",
         "posthog_team"."project_id",
         "posthog_team"."api_token",
         "posthog_team"."app_urls",
         "posthog_team"."name",
         "posthog_team"."slack_incoming_webhook",
         "posthog_team"."created_at",
         "posthog_team"."updated_at",
         "posthog_team"."anonymize_ips",
         "posthog_team"."completed_snippet_onboarding",
         "posthog_team"."has_completed_onboarding_for",
         "posthog_team"."ingested_event",
         "posthog_team"."autocapture_opt_out",
         "posthog_team"."autocapture_web_vitals_opt_in",
         "posthog_team"."autocapture_web_vitals_allowed_metrics",
         "posthog_team"."autocapture_exceptions_opt_in",
         "posthog_team"."autocapture_exceptions_errors_to_ignore",
         "posthog_team"."person_processing_opt_out",
         "posthog_team"."session_recording_opt_in",
         "posthog_team"."session_recording_sample_rate",
         "posthog_team"."session_recording_minimum_duration_milliseconds",
         "posthog_team"."session_recording_linked_flag",
         "posthog_team"."session_recording_network_payload_capture_config",
         "posthog_team"."session_recording_url_trigger_config",
         "posthog_team"."session_recording_url_blocklist_config",
         "posthog_team"."session_recording_event_trigger_config",
         "posthog_team"."session_replay_config",
         "posthog_team"."survey_config",
         "posthog_team"."capture_console_log_opt_in",
         "posthog_team"."capture_performance_opt_in",
         "posthog_team"."capture_dead_clicks",
         "posthog_team"."surveys_opt_in",
         "posthog_team"."heatmaps_opt_in",
         "posthog_team"."session_recording_version",
         "posthog_team"."signup_token",
         "posthog_team"."is_demo",
         "posthog_team"."access_control",
         "posthog_team"."week_start_day",
         "posthog_team"."inject_web_apps",
         "posthog_team"."test_account_filters",
         "posthog_team"."test_account_filters_default_checked",
         "posthog_team"."path_cleaning_filters",
         "posthog_team"."timezone",
         "posthog_team"."data_attributes",
         "posthog_team"."person_display_name_properties",
         "posthog_team"."live_events_columns",
         "posthog_team"."recording_domains",
         "posthog_team"."primary_dashboard_id",
         "posthog_team"."extra_settings",
         "posthog_team"."modifiers",
         "posthog_team"."correlation_config",
         "posthog_team"."session_recording_retention_period_days",
         "posthog_team"."plugins_opt_in",
         "posthog_team"."opt_out_capture",
         "posthog_team"."event_names",
         "posthog_team"."event_names_with_usage",
         "posthog_team"."event_properties",
         "posthog_team"."event_properties_with_usage",
         "posthog_team"."event_properties_numerical",
         "posthog_team"."external_data_workspace_id",
         "posthog_team"."external_data_workspace_last_synced_at"
  FROM "posthog_team"
  WHERE "posthog_team"."id" = 99999
  LIMIT 21
  '''
=======
>>>>>>> 8c9fb014
# ---<|MERGE_RESOLUTION|>--- conflicted
+++ resolved
@@ -999,8 +999,7 @@
          "posthog_featureflag"."performed_rollback",
          "posthog_featureflag"."ensure_experience_continuity",
          "posthog_featureflag"."usage_dashboard_id",
-         "posthog_featureflag"."has_enriched_analytics",
-         "posthog_featureflag"."feature_id"
+         "posthog_featureflag"."has_enriched_analytics"
   FROM "posthog_featureflag"
   WHERE "posthog_featureflag"."key" = 'flag-1'
   LIMIT 21
@@ -1098,8 +1097,7 @@
          "posthog_featureflag"."performed_rollback",
          "posthog_featureflag"."ensure_experience_continuity",
          "posthog_featureflag"."usage_dashboard_id",
-         "posthog_featureflag"."has_enriched_analytics",
-         "posthog_featureflag"."feature_id"
+         "posthog_featureflag"."has_enriched_analytics"
   FROM "posthog_featureflag"
   WHERE "posthog_featureflag"."id" = 99999
   LIMIT 21
@@ -1137,101 +1135,4 @@
   WHERE "posthog_user"."id" = 99999
   LIMIT 21
   '''
-<<<<<<< HEAD
-# ---
-# name: TestProcessScheduledChanges.test_schedule_feature_flag_multiple_changes.8
-  '''
-  SELECT "posthog_featureflag"."id",
-         "posthog_featureflag"."key",
-         "posthog_featureflag"."name",
-         "posthog_featureflag"."filters",
-         "posthog_featureflag"."rollout_percentage",
-         "posthog_featureflag"."team_id",
-         "posthog_featureflag"."created_by_id",
-         "posthog_featureflag"."created_at",
-         "posthog_featureflag"."deleted",
-         "posthog_featureflag"."active",
-         "posthog_featureflag"."rollback_conditions",
-         "posthog_featureflag"."performed_rollback",
-         "posthog_featureflag"."ensure_experience_continuity",
-         "posthog_featureflag"."usage_dashboard_id",
-         "posthog_featureflag"."has_enriched_analytics",
-         "posthog_featureflag"."feature_id"
-  FROM "posthog_featureflag"
-  WHERE ("posthog_featureflag"."active"
-         AND NOT "posthog_featureflag"."deleted"
-         AND "posthog_featureflag"."team_id" = 99999)
-  '''
-# ---
-# name: TestProcessScheduledChanges.test_schedule_feature_flag_multiple_changes.9
-  '''
-  SELECT "posthog_team"."id",
-         "posthog_team"."uuid",
-         "posthog_team"."organization_id",
-         "posthog_team"."project_id",
-         "posthog_team"."api_token",
-         "posthog_team"."app_urls",
-         "posthog_team"."name",
-         "posthog_team"."slack_incoming_webhook",
-         "posthog_team"."created_at",
-         "posthog_team"."updated_at",
-         "posthog_team"."anonymize_ips",
-         "posthog_team"."completed_snippet_onboarding",
-         "posthog_team"."has_completed_onboarding_for",
-         "posthog_team"."ingested_event",
-         "posthog_team"."autocapture_opt_out",
-         "posthog_team"."autocapture_web_vitals_opt_in",
-         "posthog_team"."autocapture_web_vitals_allowed_metrics",
-         "posthog_team"."autocapture_exceptions_opt_in",
-         "posthog_team"."autocapture_exceptions_errors_to_ignore",
-         "posthog_team"."person_processing_opt_out",
-         "posthog_team"."session_recording_opt_in",
-         "posthog_team"."session_recording_sample_rate",
-         "posthog_team"."session_recording_minimum_duration_milliseconds",
-         "posthog_team"."session_recording_linked_flag",
-         "posthog_team"."session_recording_network_payload_capture_config",
-         "posthog_team"."session_recording_url_trigger_config",
-         "posthog_team"."session_recording_url_blocklist_config",
-         "posthog_team"."session_recording_event_trigger_config",
-         "posthog_team"."session_replay_config",
-         "posthog_team"."survey_config",
-         "posthog_team"."capture_console_log_opt_in",
-         "posthog_team"."capture_performance_opt_in",
-         "posthog_team"."capture_dead_clicks",
-         "posthog_team"."surveys_opt_in",
-         "posthog_team"."heatmaps_opt_in",
-         "posthog_team"."session_recording_version",
-         "posthog_team"."signup_token",
-         "posthog_team"."is_demo",
-         "posthog_team"."access_control",
-         "posthog_team"."week_start_day",
-         "posthog_team"."inject_web_apps",
-         "posthog_team"."test_account_filters",
-         "posthog_team"."test_account_filters_default_checked",
-         "posthog_team"."path_cleaning_filters",
-         "posthog_team"."timezone",
-         "posthog_team"."data_attributes",
-         "posthog_team"."person_display_name_properties",
-         "posthog_team"."live_events_columns",
-         "posthog_team"."recording_domains",
-         "posthog_team"."primary_dashboard_id",
-         "posthog_team"."extra_settings",
-         "posthog_team"."modifiers",
-         "posthog_team"."correlation_config",
-         "posthog_team"."session_recording_retention_period_days",
-         "posthog_team"."plugins_opt_in",
-         "posthog_team"."opt_out_capture",
-         "posthog_team"."event_names",
-         "posthog_team"."event_names_with_usage",
-         "posthog_team"."event_properties",
-         "posthog_team"."event_properties_with_usage",
-         "posthog_team"."event_properties_numerical",
-         "posthog_team"."external_data_workspace_id",
-         "posthog_team"."external_data_workspace_last_synced_at"
-  FROM "posthog_team"
-  WHERE "posthog_team"."id" = 99999
-  LIMIT 21
-  '''
-=======
->>>>>>> 8c9fb014
 # ---