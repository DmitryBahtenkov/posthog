--- conflicted
+++ resolved
@@ -49,12 +49,8 @@
 ScreenWidth = Literal[800, 1920]
 CSSSelector = Literal[".InsightCard", ".ExportedInsight", ".ExportedNotebook"]
 
-<<<<<<< HEAD
+
 # NOTE: We purposefully DON'T re-use the driver. It would be slightly faster but would keep an in-memory browser
-=======
-
-# NOTE: We purporsefully DONT re-use the driver. It would be slightly faster but would keep an in-memory browser
->>>>>>> f8cb641a
 # window permanently around which is unnecessary
 def get_driver() -> webdriver.Chrome:
     options = Options()
