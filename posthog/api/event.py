--- conflicted
+++ resolved
@@ -325,14 +325,9 @@
                 status=400,
             )
         session_recording = SessionRecording().run(
-<<<<<<< HEAD
             request=request,
             team=self.team,
-            filter=Filter(request=request),
-=======
-            team=self.team,
             filter=Filter(request=request, team=self.team),
->>>>>>> b764a246
             session_recording_id=request.GET["session_recording_id"],
         )
 
