--- conflicted
+++ resolved
@@ -45,10 +45,7 @@
     instance_settings,
     instance_status,
     integration,
-<<<<<<< HEAD
     message_setup,
-=======
->>>>>>> 4a029888
     message_templates,
     notebook,
     organization,
@@ -653,22 +650,15 @@
 environments_router.register(r"max_tools", MaxToolsViewSet, "environment_max_tools", ["team_id"])
 
 environments_router.register(
-<<<<<<< HEAD
-    r"messaging/templates",
-    message_templates.MessageTemplateViewSet,
-    "environment_messaging_templates",
-    ["team_id"],
-)
-
-environments_router.register(
-    r"messaging/setup",
-    message_setup.MessageSetupViewSet,
-    "environment_messaging_setup",
-    ["team_id"],
-=======
     r"messaging_templates",
     message_templates.MessageTemplateViewSet,
     "environment_messaging_templates",
     ["team_id"],
->>>>>>> 4a029888
+)
+
+environments_router.register(
+    r"messaging_setup",
+    message_setup.MessageSetupViewSet,
+    "environment_messaging_setup",
+    ["team_id"],
 )