import json
import os
import secrets
import time
import urllib.parse
from base64 import b32encode
from binascii import unhexlify
from datetime import datetime, timedelta
from typing import Any, Optional, cast

import jwt
import requests
from django.conf import settings
from django.contrib.auth import login, update_session_auth_hash
from django.contrib.auth.password_validation import validate_password
from django.core.exceptions import ValidationError
from django.http import HttpResponse, JsonResponse
from django.shortcuts import redirect
from django.utils import timezone
from django.views.decorators.http import require_http_methods
from django_filters.rest_framework import DjangoFilterBackend
from django_otp import login as otp_login
from django_otp.util import random_hex
from loginas.utils import is_impersonated_session
from rest_framework import exceptions, mixins, serializers, status, viewsets
from rest_framework.decorators import action
from rest_framework.exceptions import NotFound
from rest_framework.permissions import AllowAny, IsAuthenticated
from rest_framework.response import Response
<<<<<<< HEAD
from rest_framework.throttling import UserRateThrottle
from sentry_sdk import capture_exception
=======

>>>>>>> a6eb82c8
from two_factor.forms import TOTPDeviceForm
from two_factor.utils import default_device

from posthog.api.decide import hostname_in_allowed_url_list
from posthog.api.email_verification import EmailVerifier
from posthog.api.organization import OrganizationSerializer
from posthog.api.password_reset import PasswordResetter
from posthog.api.shared import OrganizationBasicSerializer, TeamBasicSerializer
from posthog.api.utils import raise_if_user_provided_url_unsafe
from posthog.auth import (
    PersonalAPIKeyAuthentication,
    SessionAuthentication,
    authenticate_secondarily,
)
from posthog.constants import PERMITTED_FORUM_DOMAINS
from posthog.email import is_email_available
from posthog.event_usage import (
    report_user_logged_in,
    report_user_password_reset,
    report_user_updated,
    report_user_verified_email,
)
from posthog.models import Dashboard, Team, User, UserScenePersonalisation
from posthog.models.organization import Organization
from posthog.models.organization_domain import OrganizationDomain
from posthog.models.user import NOTIFICATION_DEFAULTS, Notifications
from posthog.permissions import APIScopePermission
from posthog.rate_limit import UserAuthenticationThrottle, UserEmailVerificationThrottle
from posthog.tasks import user_identify
from posthog.tasks.email import send_email_change_emails
from posthog.user_permissions import UserPermissions
from posthog.utils import get_js_url


<<<<<<< HEAD
class UserAuthenticationThrottle(UserRateThrottle):
    rate = "5/minute"

    def allow_request(self, request, view):
        # only throttle non-GET requests
        if request.method == "GET":
            return True
        return super().allow_request(request, view)


class UserEmailVerificationThrottle(UserRateThrottle):
    rate = "6/day"


class UserPasswordResetThrottle(UserRateThrottle):
    rate = "6/day"


=======
>>>>>>> a6eb82c8
class ScenePersonalisationBasicSerializer(serializers.ModelSerializer):
    class Meta:
        model = UserScenePersonalisation
        fields = ["scene", "dashboard"]


class UserSerializer(serializers.ModelSerializer):
    has_password = serializers.SerializerMethodField()
    is_impersonated = serializers.SerializerMethodField()
    is_2fa_enabled = serializers.SerializerMethodField()
    has_social_auth = serializers.SerializerMethodField()
    team = TeamBasicSerializer(read_only=True)
    organization = OrganizationSerializer(read_only=True)
    organizations = OrganizationBasicSerializer(many=True, read_only=True)
    set_current_organization = serializers.CharField(write_only=True, required=False)
    set_current_team = serializers.CharField(write_only=True, required=False)
    current_password = serializers.CharField(write_only=True, required=False)
    notification_settings = serializers.DictField(required=False)
    scene_personalisation = ScenePersonalisationBasicSerializer(many=True, read_only=True)

    class Meta:
        model = User
        fields = [
            "date_joined",
            "uuid",
            "distinct_id",
            "first_name",
            "last_name",
            "email",
            "pending_email",
            "email_opt_in",
            "is_email_verified",
            "pending_email",
            "notification_settings",
            "anonymize_data",
            "toolbar_mode",
            "has_password",
            "is_staff",
            "is_impersonated",
            "team",
            "organization",
            "organizations",
            "set_current_organization",
            "set_current_team",
            "password",
            "current_password",  # used when changing current password
            "events_column_config",
            "is_2fa_enabled",
            "has_social_auth",
            "has_seen_product_intro_for",
            "scene_personalisation",
            "theme_mode",
        ]
        extra_kwargs = {
            "date_joined": {"read_only": True},
            "password": {"write_only": True},
        }

    def get_has_password(self, instance: User) -> bool:
        return instance.has_usable_password()

    def get_is_impersonated(self, _) -> Optional[bool]:
        if "request" not in self.context:
            return None
        return is_impersonated_session(self.context["request"])

    def get_has_social_auth(self, instance: User) -> bool:
        return instance.social_auth.exists()  # type: ignore

    def get_is_2fa_enabled(self, instance: User) -> bool:
        return default_device(instance) is not None

    def validate_set_current_organization(self, value: str) -> Organization:
        try:
            organization = Organization.objects.get(id=value)
            if organization.memberships.filter(user=self.context["request"].user).exists():
                return organization
        except Organization.DoesNotExist:
            pass

        raise serializers.ValidationError(f"Object with id={value} does not exist.", code="does_not_exist")

    def validate_set_current_team(self, value: str) -> Team:
        try:
            team = Team.objects.get(pk=value)
            if self.context["request"].user.teams.filter(pk=team.pk).exists():
                return team
        except Team.DoesNotExist:
            pass

        raise serializers.ValidationError(f"Object with id={value} does not exist.", code="does_not_exist")

    def validate_notification_settings(self, notification_settings: Notifications) -> Notifications:
        for key, value in notification_settings.items():
            if key not in Notifications.__annotations__:
                raise serializers.ValidationError(f"Key {key} is not valid as a key for notification settings")

            if not isinstance(value, Notifications.__annotations__[key]):
                raise serializers.ValidationError(
                    f"{value} is not a valid type for notification settings, should be {Notifications.__annotations__[key]}"
                )
        return {**NOTIFICATION_DEFAULTS, **notification_settings}

    def validate_password_change(
        self, instance: User, current_password: Optional[str], password: Optional[str]
    ) -> Optional[str]:
        if password:
            if instance.password and instance.has_usable_password():
                # If user has a password set, we check it's provided to allow updating it. We need to check that is both
                # usable (properly hashed) and that a password actually exists.
                if not current_password:
                    raise serializers.ValidationError(
                        {"current_password": ["This field is required when updating your password."]},
                        code="required",
                    )

                if not instance.check_password(current_password):
                    raise serializers.ValidationError(
                        {"current_password": ["Your current password is incorrect."]},
                        code="incorrect_password",
                    )
            try:
                validate_password(password, instance)
            except ValidationError as e:
                raise serializers.ValidationError({"password": e.messages})

        return password

    def validate_is_staff(self, value: bool) -> bool:
        if not self.context["request"].user.is_staff:
            raise exceptions.PermissionDenied("You are not a staff user, contact your instance admin.")
        return value

    def update(self, instance: "User", validated_data: Any) -> Any:
        # Update current_organization and current_team
        current_organization = validated_data.pop("set_current_organization", None)
        current_team = validated_data.pop("set_current_team", None)
        if current_organization:
            if current_team and not current_organization.teams.filter(pk=current_team.pk).exists():
                raise serializers.ValidationError(
                    {"set_current_team": ["Team must belong to the same organization in set_current_organization."]}
                )

            validated_data["current_organization"] = current_organization
            validated_data["current_team"] = current_team if current_team else current_organization.teams.first()
        elif current_team:
            validated_data["current_team"] = current_team
            validated_data["current_organization"] = current_team.organization

        if (
            "email" in validated_data
            and validated_data["email"].lower() != instance.email.lower()
            and is_email_available()
        ):
            instance.pending_email = validated_data.pop("email", None)
            instance.save()
            EmailVerifier.create_token_and_send_email_verification(instance)

        # Update password
        current_password = validated_data.pop("current_password", None)
        password = self.validate_password_change(
            cast(User, instance), current_password, validated_data.pop("password", None)
        )

        if validated_data.get("notification_settings"):
            validated_data["partial_notification_settings"] = validated_data.pop("notification_settings")

        updated_attrs = list(validated_data.keys())
        instance = cast(User, super().update(instance, validated_data))

        if password:
            instance.set_password(password)
            instance.save()
            update_session_auth_hash(self.context["request"], instance)
            updated_attrs.append("password")

        report_user_updated(instance, updated_attrs)

        return instance

    def to_representation(self, instance: Any) -> Any:
        user_identify.identify_task.delay(user_id=instance.id)
        return super().to_representation(instance)


class ScenePersonalisationSerializer(serializers.ModelSerializer):
    class Meta:
        model = UserScenePersonalisation
        fields = ["scene", "dashboard"]
        read_only_fields = ["user", "team"]

    def validate_dashboard(self, value: Dashboard) -> Dashboard:
        instance = cast(User, self.instance)

        if value.team != instance.current_team:
            raise serializers.ValidationError("Dashboard must belong to the user's current team.")

        return value

    def validate(self, data):
        if "dashboard" not in data:
            raise serializers.ValidationError("Dashboard must be provided.")

        if "scene" not in data:
            raise serializers.ValidationError("Scene must be provided.")

        return data

    def save(self, **kwargs):
        instance = cast(User, self.instance)
        if not instance:
            # there must always be a user instance
            raise NotFound()

        validated_data = {**self.validated_data, **kwargs}

        return UserScenePersonalisation.objects.update_or_create(
            user=instance,
            team=instance.current_team,
            scene=validated_data["scene"],
            defaults={"dashboard": validated_data["dashboard"]},
        )


class UserViewSet(
    mixins.RetrieveModelMixin,
    mixins.UpdateModelMixin,
    mixins.ListModelMixin,
    viewsets.GenericViewSet,
):
    scope_object = "user"
    throttle_classes = [UserAuthenticationThrottle]
    serializer_class = UserSerializer
    authentication_classes = [SessionAuthentication, PersonalAPIKeyAuthentication]
    permission_classes = [IsAuthenticated, APIScopePermission]
    filter_backends = [DjangoFilterBackend]
    filterset_fields = ["is_staff"]
    queryset = User.objects.filter(is_active=True)
    lookup_field = "uuid"

    def get_object(self) -> User:
        lookup_value = self.kwargs[self.lookup_field]
        request_user = cast(User, self.request.user)  # Must be authenticated to access this endpoint
        if lookup_value == "@me":
            return request_user

        if not request_user.is_staff:
            raise exceptions.PermissionDenied(
                "As a non-staff user you're only allowed to access the `@me` user instance."
            )

        return super().get_object()

    def get_queryset(self):
        queryset = super().get_queryset()
        if not self.request.user.is_staff:
            queryset = queryset.filter(id=self.request.user.id)
        return queryset

    def get_serializer_context(self):
        return {
            **super().get_serializer_context(),
            "user_permissions": UserPermissions(cast(User, self.request.user)),
        }

    @action(methods=["GET"], detail=True)
    def start_2fa_setup(self, request, **kwargs):
        key = random_hex(20)
        self.request.session["django_two_factor-hex"] = key
        rawkey = unhexlify(key.encode("ascii"))
        b32key = b32encode(rawkey).decode("utf-8")
        self.request.session["django_two_factor-qr_secret_key"] = b32key
        return Response({"success": True})

    @action(methods=["POST"], detail=True)
    def validate_2fa(self, request, **kwargs):
        form = TOTPDeviceForm(
            request.session["django_two_factor-hex"],
            request.user,
            data={"token": request.data["token"]},
        )
        if not form.is_valid():
            raise serializers.ValidationError("Token is not valid", code="token_invalid")
        form.save()
        otp_login(request, default_device(request.user))
        return Response({"success": True})

    @action(methods=["POST"], detail=True, permission_classes=[AllowAny])
    def verify_email(self, request, **kwargs):
        token = request.data["token"] if "token" in request.data else None
        user_uuid = request.data["uuid"]
        if not token:
            raise serializers.ValidationError({"token": ["This field is required."]}, code="required")

        # Special handling for E2E tests
        if settings.E2E_TESTING and user_uuid == "e2e_test_user" and token == "e2e_test_token":
            return {"success": True, "token": token}

        try:
            user: Optional[User] = User.objects.filter(is_active=True).get(uuid=user_uuid)
        except User.DoesNotExist:
            user = None

        if not user or not EmailVerifier.check_token(user, token):
            raise serializers.ValidationError(
                {"token": ["This verification token is invalid or has expired."]},
                code="invalid_token",
            )

        if user.pending_email:
            old_email = user.email
            user.email = user.pending_email
            user.pending_email = None
            user.save()
            send_email_change_emails.delay(timezone.now().isoformat(), user.first_name, old_email, user.email)

        user.is_email_verified = True
        user.save()
        report_user_verified_email(user)

        login(self.request, user, backend="django.contrib.auth.backends.ModelBackend")
        report_user_logged_in(user)
        return Response({"success": True, "token": token})

    @action(
        methods=["POST"],
        detail=True,
        permission_classes=[AllowAny],
        throttle_classes=[UserEmailVerificationThrottle],
    )
    def request_email_verification(self, request, **kwargs):
        uuid = request.data["uuid"]
        if not is_email_available():
            raise serializers.ValidationError(
                "Cannot verify email address because email is not configured for your instance. Please contact your administrator.",
                code="email_not_available",
            )
        try:
            user = User.objects.filter(is_active=True).get(uuid=uuid)
        except User.DoesNotExist:
            user = None
        if user:
            EmailVerifier.create_token_and_send_email_verification(user)

        return Response({"success": True})

    # Password reset actions

    def validate_password_reset_token(self, user_uuid: str, token: str) -> bool:
        """
        Checks that a user with the given UUID exists and that the token is valid.
        Used when the user first tries to use a link to reset their password before
        the form is shown, and again when the actual reset request is submitted (via
        API or form).
        """
        if not token:
            raise serializers.ValidationError({"token": ["This field is required."]}, code="required")

        # Special handling for E2E tests
        if settings.E2E_TESTING and user_uuid == "e2e_test_user" and token == "e2e_test_token":
            return True

        try:
            user: Optional[User] = User.objects.filter(is_active=True).get(uuid=user_uuid)
        except User.DoesNotExist:
            capture_exception(
                Exception("User not found in password reset serializer"),
                {"user_uuid": user_uuid},
            )
            raise serializers.ValidationError(
                {"token": ["This reset token is invalid or has expired."]},
                code="invalid_token",
            )
        user = cast(User, user)  # this makes mypy happy
        token_valid = PasswordResetter.check_token(user, token)
        if not token_valid:
            capture_exception(
                Exception("Invalid password reset token in serializer"),
                {"user_uuid": user.uuid, "token": token},
            )
            raise serializers.ValidationError(
                {"token": ["This reset token is invalid or has expired."]},
                code="invalid_token",
            )
        return True

    @action(
        methods=["POST"],
        detail=True,
        permission_classes=[AllowAny],
        throttle_classes=[UserPasswordResetThrottle],
    )
    def validate_password_reset(self, request, **kwargs):
        token = request.data["token"] if "token" in request.data else None
        user_uuid = request.data["uuid"]
        try:
            self.validate_password_reset_token(user_uuid, token)
        except ValidationError:
            error_response = {
                "type": "validation_error",
                "code": "invalid_token",
                "detail": "This reset token is invalid or has expired.",
                "attr": "token",
            }
            return Response(error_response, status=status.HTTP_400_BAD_REQUEST)

        return Response(status=status.HTTP_204_NO_CONTENT, data={"success": True})

    @action(
        methods=["POST"],
        detail=True,
        permission_classes=[AllowAny],
        throttle_classes=[UserPasswordResetThrottle],
    )
    def reset_password(self, request, **kwargs):
        # Special handling for E2E tests
        token = request.data["token"] if "token" in request.data else None
        user_uuid = request.data["uuid"]
        if settings.E2E_TESTING and user_uuid == "e2e_test_user" and token == "e2e_test_token":
            return Response(status=status.HTTP_204_NO_CONTENT)
        try:
            self.validate_password_reset_token(user_uuid, token)
        except ValidationError:
            error_response = {
                "type": "validation_error",
                "code": "invalid_token",
                "detail": "This reset token is invalid or has expired.",
                "attr": "token",
            }
            return Response(error_response, status=status.HTTP_400_BAD_REQUEST)

        user: Optional[User] = User.objects.filter(is_active=True).get(uuid=user_uuid)
        user = cast(User, user)  # this makes mypy happy
        password = request.data["password"] if "password" in request.data else None

        try:
            validate_password(password, user)
        except ValidationError as e:
            raise serializers.ValidationError({"password": e.messages})

        user.set_password(password)
        user.requested_password_reset_at = None
        user.save()

        login(self.request, user, backend="django.contrib.auth.backends.ModelBackend")
        report_user_password_reset(user)
        report_user_logged_in(user)
        return Response(status=status.HTTP_204_NO_CONTENT)

    @action(
        methods=["POST"],
        detail=True,
        permission_classes=[AllowAny],
        throttle_classes=[UserPasswordResetThrottle],
    )
    def request_password_reset(self, request, **kwargs):
        email = request.data["email"]

        # Check SSO enforcement (which happens at the domain level)
        if OrganizationDomain.objects.get_sso_enforcement_for_email_address(email):
            raise serializers.ValidationError(
                "Password reset is disabled because SSO login is enforced for this domain.",
                code="sso_enforced",
            )

        if not is_email_available():
            raise serializers.ValidationError(
                "Cannot reset passwords because email is not configured for your instance. Please contact your administrator.",
                code="email_not_available",
            )
        try:
            user = User.objects.filter(is_active=True).get(email=email)
        except User.DoesNotExist:
            user = None
        if user:
            PasswordResetter.create_token_and_send_reset_email(user)

        return Response(status=status.HTTP_204_NO_CONTENT)

    @action(methods=["POST"], detail=True)
    def scene_personalisation(self, request, **kwargs):
        instance = self.get_object()
        request_serializer = ScenePersonalisationSerializer(instance=instance, data=request.data, partial=True)
        request_serializer.is_valid(raise_exception=True)

        request_serializer.save()
        instance.refresh_from_db()

        return Response(self.get_serializer(instance=instance).data)


@authenticate_secondarily
def redirect_to_site(request):
    team = request.user.team
    app_url = request.GET.get("appUrl") or (team.app_urls and team.app_urls[0])

    if not app_url:
        return HttpResponse(status=404)

    if not team or not hostname_in_allowed_url_list(team.app_urls, urllib.parse.urlparse(app_url).hostname):
        return HttpResponse(f"Can only redirect to a permitted domain.", status=403)
    request.user.temporary_token = secrets.token_urlsafe(32)
    request.user.save()
    params = {
        "action": "ph_authorize",
        "token": team.api_token,
        "temporaryToken": request.user.temporary_token,
        "actionId": request.GET.get("actionId"),
        "userIntent": request.GET.get("userIntent"),
        "toolbarVersion": "toolbar",
        "apiURL": request.build_absolute_uri("/")[:-1],
        "dataAttributes": team.data_attributes,
    }

    if get_js_url(request):
        params["jsURL"] = get_js_url(request)

    if not settings.TEST and not os.environ.get("OPT_OUT_CAPTURE"):
        params["instrument"] = True
        params["userEmail"] = request.user.email
        params["distinctId"] = request.user.distinct_id

    # pass the empty string as the safe param so that `//` is encoded correctly.
    # see https://github.com/PostHog/posthog/issues/9671
    state = urllib.parse.quote(json.dumps(params), safe="")

    return redirect("{}#__posthog={}".format(app_url, state))


@authenticate_secondarily
def redirect_to_website(request):
    team = request.user.team
    app_url = request.GET.get("appUrl") or (team.app_urls and team.app_urls[0])

    if not app_url:
        return HttpResponse(status=404)

    if not team or urllib.parse.urlparse(app_url).hostname not in PERMITTED_FORUM_DOMAINS:
        return HttpResponse(f"Can only redirect to a permitted domain.", status=403)

    token = ""

    # check if a strapi id is attached
    if request.user.strapi_id is None:
        response = requests.request(
            "POST",
            "https://squeak.posthog.cc/api/auth/local/register",
            json={
                "username": request.user.email,
                "email": request.user.email,
                "password": secrets.token_hex(32),
                "firstName": request.user.first_name,
                "lastName": request.user.last_name,
            },
            headers={"Content-Type": "application/json"},
        )

        if response.status_code == 200:
            json_data = response.json()
            token = json_data["jwt"]
            strapi_id = json_data["user"]["id"]
            request.user.strapi_id = strapi_id
            request.user.save()
        else:
            error_message = response.json()["error"]["message"]
            if response.text and error_message == "Email or Username are already taken":
                return redirect("https://posthog.com/auth?error=emailIsTaken")
    else:
        token = jwt.encode(
            {
                "id": request.user.strapi_id,
                "iat": int(time.time()),
                "exp": int((datetime.now() + timedelta(days=30)).timestamp()),
            },
            os.environ.get("JWT_SECRET_STRAPI", "random_fallback_secret"),
            algorithm="HS256",
        )

    # pass the empty string as the safe param so that `//` is encoded correctly.
    # see https://github.com/PostHog/posthog/issues/9671
    userData = urllib.parse.quote(json.dumps({"jwt": token}), safe="")

    return redirect("{}?userData={}&redirect={}".format("https://posthog.com/auth", userData, app_url))


@require_http_methods(["POST"])
@authenticate_secondarily
def test_slack_webhook(request):
    """Test webhook."""
    try:
        body = json.loads(request.body)
    except (TypeError, json.decoder.JSONDecodeError):
        return JsonResponse({"error": "Cannot parse request body"}, status=400)

    webhook = body.get("webhook")

    if not webhook:
        return JsonResponse({"error": "no webhook URL"})
    message = {"text": "_Greetings_ from PostHog!"}
    try:
        if not settings.DEBUG:
            raise_if_user_provided_url_unsafe(webhook)
        response = requests.post(webhook, verify=False, json=message)

        if response.ok:
            return JsonResponse({"success": True})
        else:
            return JsonResponse({"error": response.text})
    except:
        return JsonResponse({"error": "invalid webhook URL"})<|MERGE_RESOLUTION|>--- conflicted
+++ resolved
@@ -27,12 +27,8 @@
 from rest_framework.exceptions import NotFound
 from rest_framework.permissions import AllowAny, IsAuthenticated
 from rest_framework.response import Response
-<<<<<<< HEAD
-from rest_framework.throttling import UserRateThrottle
 from sentry_sdk import capture_exception
-=======
-
->>>>>>> a6eb82c8
+
 from two_factor.forms import TOTPDeviceForm
 from two_factor.utils import default_device
 
@@ -67,27 +63,6 @@
 from posthog.utils import get_js_url
 
 
-<<<<<<< HEAD
-class UserAuthenticationThrottle(UserRateThrottle):
-    rate = "5/minute"
-
-    def allow_request(self, request, view):
-        # only throttle non-GET requests
-        if request.method == "GET":
-            return True
-        return super().allow_request(request, view)
-
-
-class UserEmailVerificationThrottle(UserRateThrottle):
-    rate = "6/day"
-
-
-class UserPasswordResetThrottle(UserRateThrottle):
-    rate = "6/day"
-
-
-=======
->>>>>>> a6eb82c8
 class ScenePersonalisationBasicSerializer(serializers.ModelSerializer):
     class Meta:
         model = UserScenePersonalisation
