--- conflicted
+++ resolved
@@ -32,11 +32,7 @@
 from posthog.api.shared import UserBasicSerializer
 from posthog.api.tagged_item import TaggedItemSerializerMixin, TaggedItemViewSetMixin
 from posthog.api.utils import format_paginated_url
-<<<<<<< HEAD
-from posthog.client import enqueue_execute_with_progress, get_status_or_results, substitute_params
-=======
-from posthog.client import sync_execute
->>>>>>> 7b8d6ce3
+from posthog.client import enqueue_execute_with_progress, get_status_or_results, substitute_params, sync_execute
 from posthog.constants import (
     BREAKDOWN_VALUES_LIMIT,
     INSIGHT,
@@ -653,26 +649,17 @@
         filter = Filter(request=request, data={"insight": INSIGHT_FUNNELS}, team=self.team)
 
         if filter.funnel_viz_type == FunnelVizType.TRENDS:
-<<<<<<< HEAD
             funnel_builder = ClickhouseFunnelTrends(team=team, filter=filter)
             source_query = substitute_params(funnel_builder.get_query(), funnel_builder.params)
-            return {"result": funnel_builder.run(), "source_query": source_query}
+            return {"result": funnel_builder.run(), "timezone": team.timezone, "source_query": source_query}
         elif filter.funnel_viz_type == FunnelVizType.TIME_TO_CONVERT:
             funnel_builder = ClickhouseFunnelTimeToConvert(team=team, filter=filter)
             source_query = substitute_params(funnel_builder.get_query(), funnel_builder.params)
-            return {"result": funnel_builder.run(), "source_query": source_query}
+            return {"result": funnel_builder.run(), "timezone": team.timezone, "source_query": source_query}
         else:
             funnel_order_class = get_funnel_order_class(filter)(team=team, filter=filter)
             source_query = substitute_params(funnel_order_class.get_query(), funnel_order_class.params)
-            return {"result": funnel_order_class.run(), "source_query": source_query}
-=======
-            return {"result": ClickhouseFunnelTrends(team=team, filter=filter).run(), "timezone": team.timezone}
-        elif filter.funnel_viz_type == FunnelVizType.TIME_TO_CONVERT:
-            return {"result": ClickhouseFunnelTimeToConvert(team=team, filter=filter).run(), "timezone": team.timezone}
-        else:
-            funnel_order_class = get_funnel_order_class(filter)
-            return {"result": funnel_order_class(team=team, filter=filter).run(), "timezone": team.timezone}
->>>>>>> 7b8d6ce3
+            return {"result": funnel_order_class.run(), "timezone": team.timezone, "source_query": source_query}
 
     # ******************************************
     # /projects/:id/insights/retention
@@ -693,10 +680,9 @@
             data.update({"date_from": "-11d"})
         filter = RetentionFilter(data=data, request=request, team=self.team)
         base_uri = request.build_absolute_uri("/")
-<<<<<<< HEAD
-        query_class = ClickhouseRetention(base_uri=base_uri)
+        query_class = self.retention_query_class(base_uri=base_uri)
         result = query_class.run(filter, team)
-        return {"result": result, "source_query": query_class.query}
+        return {"result": result, "timezone": team.timezone, "source_query": query_class.query}
 
     @action(methods=["GET"], detail=False)
     def user_sql(self, request: request.Request, *args: Any, **kwargs: Any) -> Response:
@@ -734,10 +720,6 @@
             return Response({"result": final, "status": status_or_result.to_dict()})
         else:
             return Response({"result": None, "status": status_or_result.to_dict()})
-=======
-        result = self.retention_query_class(base_uri=base_uri).run(filter, team)
-        return {"result": result, "timezone": team.timezone}
->>>>>>> 7b8d6ce3
 
     # ******************************************
     # /projects/:id/insights/path
@@ -766,16 +748,14 @@
         #  backwards compatibility
         if filter.path_type:
             filter = filter.with_data({PATHS_INCLUDE_EVENT_TYPES: [filter.path_type]})
-<<<<<<< HEAD
-        query_class = ClickhousePaths(filter=filter, team=team, funnel_filter=funnel_filter)
+        query_class = self.paths_query_class(filter=filter, team=team, funnel_filter=funnel_filter)
         resp = query_class.run()
 
-        return {"result": resp, "source_query": substitute_params(query_class.get_query(), query_class.params)}
-=======
-        resp = self.paths_query_class(filter=filter, team=team, funnel_filter=funnel_filter).run()
-
-        return {"result": resp, "timezone": team.timezone}
->>>>>>> 7b8d6ce3
+        return {
+            "result": resp,
+            "timezone": team.timezone,
+            "source_query": substitute_params(query_class.get_query(), query_class.params),
+        }
 
     # ******************************************
     # /projects/:id/insights/:short_id/viewed
