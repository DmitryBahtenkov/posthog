--- conflicted
+++ resolved
@@ -1,11 +1,7 @@
 import uuid
 from datetime import datetime
 from typing import cast
-<<<<<<< HEAD
-import uuid
 from unittest.mock import patch, Mock
-=======
->>>>>>> 826f5a8b
 
 from django.test import override_settings
 from freezegun import freeze_time
