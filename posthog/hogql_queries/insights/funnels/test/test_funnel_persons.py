--- conflicted
+++ resolved
@@ -669,10 +669,7 @@
         }
 
         results = get_actors(filters, self.team, funnel_step=1, funnel_step_breakdown=["test'123"])
-<<<<<<< HEAD
         self.assertCountEqual([results[0][0]["id"]], [person1.uuid])
-=======
-        self.assertCountEqual([results[0][0]], [person1.uuid])
 
     def test_first_time_math_basic(self):
         person1 = _create_person(
@@ -817,5 +814,4 @@
 
 
 class TestFunnelPersons(BaseTestFunnelPersons):
-    __test__ = True
->>>>>>> d0ca2147
+    __test__ = True