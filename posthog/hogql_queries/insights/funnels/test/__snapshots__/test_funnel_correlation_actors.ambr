# serializer version: 1
# name: TestFunnelCorrelationActors.test_funnel_correlation_on_event_with_recordings
  '''
  SELECT source.id,
         source.id AS id,
         source.matching_events AS matching_events
  FROM
    (SELECT funnel_actors.actor_id AS actor_id,
            any(funnel_actors.matching_events) AS matching_events,
            actor_id AS id
     FROM events AS event
     LEFT OUTER JOIN
       (SELECT argMax(person_distinct_id_overrides.person_id, person_distinct_id_overrides.version) AS person_id,
               person_distinct_id_overrides.distinct_id AS distinct_id
        FROM person_distinct_id_overrides
        WHERE equals(person_distinct_id_overrides.team_id, 99999)
        GROUP BY person_distinct_id_overrides.distinct_id
        HAVING ifNull(equals(argMax(person_distinct_id_overrides.is_deleted, person_distinct_id_overrides.version), 0), 0) SETTINGS optimize_aggregation_in_order=1) AS event__override ON equals(event.distinct_id, event__override.distinct_id)
     JOIN
       (SELECT aggregation_target AS actor_id,
               final_matching_events AS matching_events,
               timestamp AS timestamp,
               steps AS steps,
               final_timestamp AS final_timestamp,
               first_timestamp AS first_timestamp
        FROM
          (SELECT groupArray(10)(step_0_matching_event) AS step_0_matching_events,
                  groupArray(10)(step_1_matching_event) AS step_1_matching_events,
                  groupArray(10)(final_matching_event) AS final_matching_events,
                  aggregation_target AS aggregation_target,
                  steps AS steps,
                  argMax(latest_0, steps) AS timestamp,
                  argMax(latest_1, steps) AS final_timestamp,
                  argMax(latest_0, steps) AS first_timestamp,
                  avg(step_1_conversion_time) AS step_1_average_conversion_time_inner,
                  median(step_1_conversion_time) AS step_1_median_conversion_time_inner
           FROM
             (SELECT tuple(latest_0, uuid_0, `$session_id_0`, `$window_id_0`) AS step_0_matching_event,
                     tuple(latest_1, uuid_1, `$session_id_1`, `$window_id_1`) AS step_1_matching_event,
                     if(isNull(latest_0), tuple(NULL, NULL, NULL, NULL), if(isNull(latest_1), step_0_matching_event, step_1_matching_event)) AS final_matching_event,
                     aggregation_target AS aggregation_target,
                     steps AS steps,
                     max(steps) OVER (PARTITION BY aggregation_target) AS max_steps,
                                     step_1_conversion_time AS step_1_conversion_time,
                                     latest_0 AS latest_0,
                                     latest_1 AS latest_1,
                                     latest_0 AS latest_0
              FROM
                (SELECT aggregation_target AS aggregation_target,
                        timestamp AS timestamp,
                        step_0 AS step_0,
                        latest_0 AS latest_0,
                        uuid_0 AS uuid_0,
                        `$session_id_0` AS `$session_id_0`,
                        `$window_id_0` AS `$window_id_0`,
                        step_1 AS step_1,
                        latest_1 AS latest_1,
                        uuid_1 AS uuid_1,
                        `$session_id_1` AS `$session_id_1`,
                        `$window_id_1` AS `$window_id_1`,
                        if(and(ifNull(lessOrEquals(latest_0, latest_1), 0), ifNull(lessOrEquals(latest_1, plus(toTimeZone(latest_0, 'UTC'), toIntervalDay(14))), 0)), 2, 1) AS steps,
                        if(and(isNotNull(latest_1), ifNull(lessOrEquals(latest_1, plus(toTimeZone(latest_0, 'UTC'), toIntervalDay(14))), 0)), dateDiff('second', latest_0, latest_1), NULL) AS step_1_conversion_time,
                        tuple(latest_0, uuid_0, `$session_id_0`, `$window_id_0`) AS step_0_matching_event,
                        tuple(latest_1, uuid_1, `$session_id_1`, `$window_id_1`) AS step_1_matching_event,
                        if(isNull(latest_0), tuple(NULL, NULL, NULL, NULL), if(isNull(latest_1), step_0_matching_event, step_1_matching_event)) AS final_matching_event
                 FROM
                   (SELECT aggregation_target AS aggregation_target,
                           timestamp AS timestamp,
                           step_0 AS step_0,
                           latest_0 AS latest_0,
                           uuid_0 AS uuid_0,
                           `$session_id_0` AS `$session_id_0`,
                           `$window_id_0` AS `$window_id_0`,
                           step_1 AS step_1,
                           min(latest_1) OVER (PARTITION BY aggregation_target
                                               ORDER BY timestamp DESC ROWS BETWEEN UNBOUNDED PRECEDING AND 0 PRECEDING) AS latest_1,
                                              last_value(uuid_1) OVER (PARTITION BY aggregation_target
                                                                       ORDER BY timestamp DESC ROWS BETWEEN UNBOUNDED PRECEDING AND 0 PRECEDING) AS uuid_1,
                                                                      last_value(`$session_id_1`) OVER (PARTITION BY aggregation_target
                                                                                                        ORDER BY timestamp DESC ROWS BETWEEN UNBOUNDED PRECEDING AND 0 PRECEDING) AS `$session_id_1`,
                                                                                                       last_value(`$window_id_1`) OVER (PARTITION BY aggregation_target
                                                                                                                                        ORDER BY timestamp DESC ROWS BETWEEN UNBOUNDED PRECEDING AND 0 PRECEDING) AS `$window_id_1`
                    FROM
                      (SELECT toTimeZone(e.timestamp, 'UTC') AS timestamp,
                              if(not(empty(e__override.distinct_id)), e__override.person_id, e.person_id) AS aggregation_target,
                              e.uuid AS uuid,
                              if(equals(e.event, '$pageview'), 1, 0) AS step_0,
                              if(ifNull(equals(step_0, 1), 0), timestamp, NULL) AS latest_0,
                              if(ifNull(equals(step_0, 1), 0), uuid, NULL) AS uuid_0,
                              if(ifNull(equals(step_0, 1), 0), e.`$session_id`, NULL) AS `$session_id_0`,
                              if(ifNull(equals(step_0, 1), 0), e.`$window_id`, NULL) AS `$window_id_0`,
                              if(equals(e.event, 'insight analyzed'), 1, 0) AS step_1,
                              if(ifNull(equals(step_1, 1), 0), timestamp, NULL) AS latest_1,
                              if(ifNull(equals(step_1, 1), 0), uuid, NULL) AS uuid_1,
                              if(ifNull(equals(step_1, 1), 0), e.`$session_id`, NULL) AS `$session_id_1`,
                              if(ifNull(equals(step_1, 1), 0), e.`$window_id`, NULL) AS `$window_id_1`
                       FROM events AS e
                       LEFT OUTER JOIN
                         (SELECT argMax(person_distinct_id_overrides.person_id, person_distinct_id_overrides.version) AS person_id,
                                 person_distinct_id_overrides.distinct_id AS distinct_id
                          FROM person_distinct_id_overrides
                          WHERE equals(person_distinct_id_overrides.team_id, 99999)
                          GROUP BY person_distinct_id_overrides.distinct_id
                          HAVING ifNull(equals(argMax(person_distinct_id_overrides.is_deleted, person_distinct_id_overrides.version), 0), 0) SETTINGS optimize_aggregation_in_order=1) AS e__override ON equals(e.distinct_id, e__override.distinct_id)
                       WHERE and(equals(e.team_id, 99999), and(and(greaterOrEquals(toTimeZone(e.timestamp, 'UTC'), toDateTime64('explicit_redacted_timestamp', 6, 'UTC')), lessOrEquals(toTimeZone(e.timestamp, 'UTC'), toDateTime64('explicit_redacted_timestamp', 6, 'UTC'))), in(e.event, tuple('$pageview', 'insight analyzed'))), or(ifNull(equals(step_0, 1), 0), ifNull(equals(step_1, 1), 0)))))
                 WHERE ifNull(equals(step_0, 1), 0)))
           GROUP BY aggregation_target,
                    steps
           HAVING ifNull(equals(steps, max(max_steps)), isNull(steps)
                         and isNull(max(max_steps))))
<<<<<<< HEAD
        WHERE arrayExists(y -> y = steps, [1, 2])
=======
        WHERE in(steps,
                 [1, 2])
>>>>>>> c76f4366
        ORDER BY aggregation_target ASC) AS funnel_actors ON equals(if(not(empty(event__override.distinct_id)), event__override.person_id, event.person_id), funnel_actors.actor_id)
     WHERE and(equals(event.team_id, 99999), greaterOrEquals(toTimeZone(toDateTime(toTimeZone(event.timestamp, 'UTC'), 'UTC'), 'UTC'), assumeNotNull(toDateTime('2021-01-01 00:00:00', 'UTC'))), less(toTimeZone(toDateTime(toTimeZone(event.timestamp, 'UTC'), 'UTC'), 'UTC'), assumeNotNull(toDateTime('2021-01-08 23:59:59', 'UTC'))), equals(event.team_id, 99999), greater(toTimeZone(toDateTime(toTimeZone(event.timestamp, 'UTC'), 'UTC'), 'UTC'), funnel_actors.first_timestamp), less(toTimeZone(toDateTime(toTimeZone(event.timestamp, 'UTC'), 'UTC'), 'UTC'), coalesce(funnel_actors.final_timestamp, plus(toTimeZone(funnel_actors.first_timestamp, 'UTC'), toIntervalDay(14)), assumeNotNull(toDateTime('2021-01-08 23:59:59', 'UTC')))), notIn(event.event, ['$pageview', 'insight analyzed']), equals(event.event, 'insight loaded'), ifNull(equals(funnel_actors.steps, 2), 0))
     GROUP BY actor_id
     ORDER BY actor_id ASC) AS source
  ORDER BY source.id ASC
  LIMIT 101
  OFFSET 0 SETTINGS optimize_aggregation_in_order=1,
                    join_algorithm='auto',
                    readonly=2,
                    max_execution_time=60,
                    allow_experimental_object_type=1,
                    format_csv_allow_double_quotes=0,
                    max_ast_elements=4000000,
                    max_expanded_ast_elements=4000000,
                    max_bytes_before_external_group_by=0,
                    transform_null_in=1
  '''
# ---
# name: TestFunnelCorrelationActors.test_funnel_correlation_on_event_with_recordings.1
  '''
  SELECT DISTINCT session_replay_events.session_id AS session_id
  FROM session_replay_events
  WHERE and(equals(session_replay_events.team_id, 99999), greaterOrEquals(toTimeZone(session_replay_events.min_first_timestamp, 'UTC'), minus(toDateTime64('2021-01-02 00:00:00.000000', 6, 'UTC'), toIntervalDay(21))), in(session_replay_events.session_id, ['s2']))
  LIMIT 100 SETTINGS readonly=2,
                     max_execution_time=60,
                     allow_experimental_object_type=1,
                     format_csv_allow_double_quotes=0,
                     max_ast_elements=4000000,
                     max_expanded_ast_elements=4000000,
                     max_bytes_before_external_group_by=0,
                     transform_null_in=1
  '''
# ---
# name: TestFunnelCorrelationActors.test_funnel_correlation_on_event_with_recordings.2
  '''
  SELECT source.id,
         source.id AS id,
         source.matching_events AS matching_events
  FROM
    (SELECT funnel_actors.actor_id AS actor_id,
            any(funnel_actors.matching_events) AS matching_events,
            actor_id AS id
     FROM events AS event
     LEFT OUTER JOIN
       (SELECT argMax(person_distinct_id_overrides.person_id, person_distinct_id_overrides.version) AS person_id,
               person_distinct_id_overrides.distinct_id AS distinct_id
        FROM person_distinct_id_overrides
        WHERE equals(person_distinct_id_overrides.team_id, 99999)
        GROUP BY person_distinct_id_overrides.distinct_id
        HAVING ifNull(equals(argMax(person_distinct_id_overrides.is_deleted, person_distinct_id_overrides.version), 0), 0) SETTINGS optimize_aggregation_in_order=1) AS event__override ON equals(event.distinct_id, event__override.distinct_id)
     JOIN
       (SELECT aggregation_target AS actor_id,
               final_matching_events AS matching_events,
               timestamp AS timestamp,
               steps AS steps,
               final_timestamp AS final_timestamp,
               first_timestamp AS first_timestamp
        FROM
          (SELECT groupArray(10)(step_0_matching_event) AS step_0_matching_events,
                  groupArray(10)(step_1_matching_event) AS step_1_matching_events,
                  groupArray(10)(step_2_matching_event) AS step_2_matching_events,
                  groupArray(10)(final_matching_event) AS final_matching_events,
                  aggregation_target AS aggregation_target,
                  steps AS steps,
                  argMax(latest_0, steps) AS timestamp,
                  argMax(latest_2, steps) AS final_timestamp,
                  argMax(latest_0, steps) AS first_timestamp,
                  avg(step_1_conversion_time) AS step_1_average_conversion_time_inner,
                  avg(step_2_conversion_time) AS step_2_average_conversion_time_inner,
                  median(step_1_conversion_time) AS step_1_median_conversion_time_inner,
                  median(step_2_conversion_time) AS step_2_median_conversion_time_inner
           FROM
             (SELECT tuple(latest_0, uuid_0, `$session_id_0`, `$window_id_0`) AS step_0_matching_event,
                     tuple(latest_1, uuid_1, `$session_id_1`, `$window_id_1`) AS step_1_matching_event,
                     tuple(latest_2, uuid_2, `$session_id_2`, `$window_id_2`) AS step_2_matching_event,
                     if(isNull(latest_0), tuple(NULL, NULL, NULL, NULL), if(isNull(latest_1), step_0_matching_event, if(isNull(latest_2), step_1_matching_event, step_2_matching_event))) AS final_matching_event,
                     aggregation_target AS aggregation_target,
                     steps AS steps,
                     max(steps) OVER (PARTITION BY aggregation_target) AS max_steps,
                                     step_1_conversion_time AS step_1_conversion_time,
                                     step_2_conversion_time AS step_2_conversion_time,
                                     latest_0 AS latest_0,
                                     latest_2 AS latest_2,
                                     latest_0 AS latest_0
              FROM
                (SELECT aggregation_target AS aggregation_target,
                        timestamp AS timestamp,
                        step_0 AS step_0,
                        latest_0 AS latest_0,
                        uuid_0 AS uuid_0,
                        `$session_id_0` AS `$session_id_0`,
                        `$window_id_0` AS `$window_id_0`,
                        step_1 AS step_1,
                        latest_1 AS latest_1,
                        uuid_1 AS uuid_1,
                        `$session_id_1` AS `$session_id_1`,
                        `$window_id_1` AS `$window_id_1`,
                        step_2 AS step_2,
                        latest_2 AS latest_2,
                        uuid_2 AS uuid_2,
                        `$session_id_2` AS `$session_id_2`,
                        `$window_id_2` AS `$window_id_2`,
                        if(and(ifNull(lessOrEquals(latest_0, latest_1), 0), ifNull(lessOrEquals(latest_1, plus(toTimeZone(latest_0, 'UTC'), toIntervalDay(14))), 0), ifNull(lessOrEquals(latest_1, latest_2), 0), ifNull(lessOrEquals(latest_2, plus(toTimeZone(latest_0, 'UTC'), toIntervalDay(14))), 0)), 3, if(and(ifNull(lessOrEquals(latest_0, latest_1), 0), ifNull(lessOrEquals(latest_1, plus(toTimeZone(latest_0, 'UTC'), toIntervalDay(14))), 0)), 2, 1)) AS steps,
                        if(and(isNotNull(latest_1), ifNull(lessOrEquals(latest_1, plus(toTimeZone(latest_0, 'UTC'), toIntervalDay(14))), 0)), dateDiff('second', latest_0, latest_1), NULL) AS step_1_conversion_time,
                        if(and(isNotNull(latest_2), ifNull(lessOrEquals(latest_2, plus(toTimeZone(latest_1, 'UTC'), toIntervalDay(14))), 0)), dateDiff('second', latest_1, latest_2), NULL) AS step_2_conversion_time,
                        tuple(latest_0, uuid_0, `$session_id_0`, `$window_id_0`) AS step_0_matching_event,
                        tuple(latest_1, uuid_1, `$session_id_1`, `$window_id_1`) AS step_1_matching_event,
                        tuple(latest_2, uuid_2, `$session_id_2`, `$window_id_2`) AS step_2_matching_event,
                        if(isNull(latest_0), tuple(NULL, NULL, NULL, NULL), if(isNull(latest_1), step_0_matching_event, if(isNull(latest_2), step_1_matching_event, step_2_matching_event))) AS final_matching_event
                 FROM
                   (SELECT aggregation_target AS aggregation_target,
                           timestamp AS timestamp,
                           step_0 AS step_0,
                           latest_0 AS latest_0,
                           uuid_0 AS uuid_0,
                           `$session_id_0` AS `$session_id_0`,
                           `$window_id_0` AS `$window_id_0`,
                           step_1 AS step_1,
                           latest_1 AS latest_1,
                           uuid_1 AS uuid_1,
                           `$session_id_1` AS `$session_id_1`,
                           `$window_id_1` AS `$window_id_1`,
                           step_2 AS step_2,
                           min(latest_2) OVER (PARTITION BY aggregation_target
                                               ORDER BY timestamp DESC ROWS BETWEEN UNBOUNDED PRECEDING AND 0 PRECEDING) AS latest_2,
                                              last_value(uuid_2) OVER (PARTITION BY aggregation_target
                                                                       ORDER BY timestamp DESC ROWS BETWEEN UNBOUNDED PRECEDING AND 0 PRECEDING) AS uuid_2,
                                                                      last_value(`$session_id_2`) OVER (PARTITION BY aggregation_target
                                                                                                        ORDER BY timestamp DESC ROWS BETWEEN UNBOUNDED PRECEDING AND 0 PRECEDING) AS `$session_id_2`,
                                                                                                       last_value(`$window_id_2`) OVER (PARTITION BY aggregation_target
                                                                                                                                        ORDER BY timestamp DESC ROWS BETWEEN UNBOUNDED PRECEDING AND 0 PRECEDING) AS `$window_id_2`
                    FROM
                      (SELECT aggregation_target AS aggregation_target,
                              timestamp AS timestamp,
                              step_0 AS step_0,
                              latest_0 AS latest_0,
                              uuid_0 AS uuid_0,
                              `$session_id_0` AS `$session_id_0`,
                              `$window_id_0` AS `$window_id_0`,
                              step_1 AS step_1,
                              latest_1 AS latest_1,
                              uuid_1 AS uuid_1,
                              `$session_id_1` AS `$session_id_1`,
                              `$window_id_1` AS `$window_id_1`,
                              step_2 AS step_2,
                              if(ifNull(less(latest_2, latest_1), 0), NULL, latest_2) AS latest_2,
                              if(ifNull(less(latest_2, latest_1), 0), NULL, uuid_2) AS uuid_2,
                              if(ifNull(less(latest_2, latest_1), 0), NULL, `$session_id_2`) AS `$session_id_2`,
                              if(ifNull(less(latest_2, latest_1), 0), NULL, `$window_id_2`) AS `$window_id_2`
                       FROM
                         (SELECT aggregation_target AS aggregation_target,
                                 timestamp AS timestamp,
                                 step_0 AS step_0,
                                 latest_0 AS latest_0,
                                 uuid_0 AS uuid_0,
                                 `$session_id_0` AS `$session_id_0`,
                                 `$window_id_0` AS `$window_id_0`,
                                 step_1 AS step_1,
                                 min(latest_1) OVER (PARTITION BY aggregation_target
                                                     ORDER BY timestamp DESC ROWS BETWEEN UNBOUNDED PRECEDING AND 0 PRECEDING) AS latest_1,
                                                    last_value(uuid_1) OVER (PARTITION BY aggregation_target
                                                                             ORDER BY timestamp DESC ROWS BETWEEN UNBOUNDED PRECEDING AND 0 PRECEDING) AS uuid_1,
                                                                            last_value(`$session_id_1`) OVER (PARTITION BY aggregation_target
                                                                                                              ORDER BY timestamp DESC ROWS BETWEEN UNBOUNDED PRECEDING AND 0 PRECEDING) AS `$session_id_1`,
                                                                                                             last_value(`$window_id_1`) OVER (PARTITION BY aggregation_target
                                                                                                                                              ORDER BY timestamp DESC ROWS BETWEEN UNBOUNDED PRECEDING AND 0 PRECEDING) AS `$window_id_1`,
                                                                                                                                             step_2 AS step_2,
                                                                                                                                             min(latest_2) OVER (PARTITION BY aggregation_target
                                                                                                                                                                 ORDER BY timestamp DESC ROWS BETWEEN UNBOUNDED PRECEDING AND 0 PRECEDING) AS latest_2,
                                                                                                                                                                last_value(uuid_2) OVER (PARTITION BY aggregation_target
                                                                                                                                                                                         ORDER BY timestamp DESC ROWS BETWEEN UNBOUNDED PRECEDING AND 0 PRECEDING) AS uuid_2,
                                                                                                                                                                                        last_value(`$session_id_2`) OVER (PARTITION BY aggregation_target
                                                                                                                                                                                                                          ORDER BY timestamp DESC ROWS BETWEEN UNBOUNDED PRECEDING AND 0 PRECEDING) AS `$session_id_2`,
                                                                                                                                                                                                                         last_value(`$window_id_2`) OVER (PARTITION BY aggregation_target
                                                                                                                                                                                                                                                          ORDER BY timestamp DESC ROWS BETWEEN UNBOUNDED PRECEDING AND 0 PRECEDING) AS `$window_id_2`
                          FROM
                            (SELECT toTimeZone(e.timestamp, 'UTC') AS timestamp,
                                    if(not(empty(e__override.distinct_id)), e__override.person_id, e.person_id) AS aggregation_target,
                                    e.uuid AS uuid,
                                    if(equals(e.event, '$pageview'), 1, 0) AS step_0,
                                    if(ifNull(equals(step_0, 1), 0), timestamp, NULL) AS latest_0,
                                    if(ifNull(equals(step_0, 1), 0), uuid, NULL) AS uuid_0,
                                    if(ifNull(equals(step_0, 1), 0), e.`$session_id`, NULL) AS `$session_id_0`,
                                    if(ifNull(equals(step_0, 1), 0), e.`$window_id`, NULL) AS `$window_id_0`,
                                    if(equals(e.event, 'insight analyzed'), 1, 0) AS step_1,
                                    if(ifNull(equals(step_1, 1), 0), timestamp, NULL) AS latest_1,
                                    if(ifNull(equals(step_1, 1), 0), uuid, NULL) AS uuid_1,
                                    if(ifNull(equals(step_1, 1), 0), e.`$session_id`, NULL) AS `$session_id_1`,
                                    if(ifNull(equals(step_1, 1), 0), e.`$window_id`, NULL) AS `$window_id_1`,
                                    if(equals(e.event, 'insight updated'), 1, 0) AS step_2,
                                    if(ifNull(equals(step_2, 1), 0), timestamp, NULL) AS latest_2,
                                    if(ifNull(equals(step_2, 1), 0), uuid, NULL) AS uuid_2,
                                    if(ifNull(equals(step_2, 1), 0), e.`$session_id`, NULL) AS `$session_id_2`,
                                    if(ifNull(equals(step_2, 1), 0), e.`$window_id`, NULL) AS `$window_id_2`
                             FROM events AS e
                             LEFT OUTER JOIN
                               (SELECT argMax(person_distinct_id_overrides.person_id, person_distinct_id_overrides.version) AS person_id,
                                       person_distinct_id_overrides.distinct_id AS distinct_id
                                FROM person_distinct_id_overrides
                                WHERE equals(person_distinct_id_overrides.team_id, 99999)
                                GROUP BY person_distinct_id_overrides.distinct_id
                                HAVING ifNull(equals(argMax(person_distinct_id_overrides.is_deleted, person_distinct_id_overrides.version), 0), 0) SETTINGS optimize_aggregation_in_order=1) AS e__override ON equals(e.distinct_id, e__override.distinct_id)
                             WHERE and(equals(e.team_id, 99999), and(and(greaterOrEquals(toTimeZone(e.timestamp, 'UTC'), toDateTime64('explicit_redacted_timestamp', 6, 'UTC')), lessOrEquals(toTimeZone(e.timestamp, 'UTC'), toDateTime64('explicit_redacted_timestamp', 6, 'UTC'))), in(e.event, tuple('$pageview', 'insight analyzed', 'insight updated'))), or(ifNull(equals(step_0, 1), 0), ifNull(equals(step_1, 1), 0), ifNull(equals(step_2, 1), 0)))))))
                 WHERE ifNull(equals(step_0, 1), 0)))
           GROUP BY aggregation_target,
                    steps
           HAVING ifNull(equals(steps, max(max_steps)), isNull(steps)
                         and isNull(max(max_steps))))
<<<<<<< HEAD
        WHERE arrayExists(y -> y = steps, [1, 2, 3])
=======
        WHERE in(steps,
                 [1, 2, 3])
>>>>>>> c76f4366
        ORDER BY aggregation_target ASC) AS funnel_actors ON equals(if(not(empty(event__override.distinct_id)), event__override.person_id, event.person_id), funnel_actors.actor_id)
     WHERE and(equals(event.team_id, 99999), greaterOrEquals(toTimeZone(toDateTime(toTimeZone(event.timestamp, 'UTC'), 'UTC'), 'UTC'), assumeNotNull(toDateTime('2021-01-01 00:00:00', 'UTC'))), less(toTimeZone(toDateTime(toTimeZone(event.timestamp, 'UTC'), 'UTC'), 'UTC'), assumeNotNull(toDateTime('2021-01-08 23:59:59', 'UTC'))), equals(event.team_id, 99999), greater(toTimeZone(toDateTime(toTimeZone(event.timestamp, 'UTC'), 'UTC'), 'UTC'), funnel_actors.first_timestamp), less(toTimeZone(toDateTime(toTimeZone(event.timestamp, 'UTC'), 'UTC'), 'UTC'), coalesce(funnel_actors.final_timestamp, plus(toTimeZone(funnel_actors.first_timestamp, 'UTC'), toIntervalDay(14)), assumeNotNull(toDateTime('2021-01-08 23:59:59', 'UTC')))), notIn(event.event, ['$pageview', 'insight analyzed', 'insight updated']), equals(event.event, 'insight loaded'), ifNull(notEquals(funnel_actors.steps, 3), 1))
     GROUP BY actor_id
     ORDER BY actor_id ASC) AS source
  ORDER BY source.id ASC
  LIMIT 101
  OFFSET 0 SETTINGS optimize_aggregation_in_order=1,
                    join_algorithm='auto',
                    readonly=2,
                    max_execution_time=60,
                    allow_experimental_object_type=1,
                    format_csv_allow_double_quotes=0,
                    max_ast_elements=4000000,
                    max_expanded_ast_elements=4000000,
                    max_bytes_before_external_group_by=0,
                    transform_null_in=1
  '''
# ---
# name: TestFunnelCorrelationActors.test_funnel_correlation_on_event_with_recordings.3
  '''
  SELECT DISTINCT session_replay_events.session_id AS session_id
  FROM session_replay_events
  WHERE and(equals(session_replay_events.team_id, 99999), greaterOrEquals(toTimeZone(session_replay_events.min_first_timestamp, 'UTC'), minus(toDateTime64('2021-01-02 00:00:00.000000', 6, 'UTC'), toIntervalDay(21))), in(session_replay_events.session_id, ['s2']))
  LIMIT 100 SETTINGS readonly=2,
                     max_execution_time=60,
                     allow_experimental_object_type=1,
                     format_csv_allow_double_quotes=0,
                     max_ast_elements=4000000,
                     max_expanded_ast_elements=4000000,
                     max_bytes_before_external_group_by=0,
                     transform_null_in=1
  '''
# ---
# name: TestFunnelCorrelationActors.test_funnel_correlation_on_properties_with_recordings
  '''
  SELECT source.id,
         source.id AS id,
         source.matching_events AS matching_events
  FROM
    (SELECT funnel_actors.actor_id AS actor_id,
            any(funnel_actors.matching_events) AS matching_events,
            actor_id AS id
     FROM
       (SELECT aggregation_target AS actor_id,
               final_matching_events AS matching_events,
               timestamp AS timestamp,
               steps AS steps,
               final_timestamp AS final_timestamp,
               first_timestamp AS first_timestamp
        FROM
          (SELECT groupArray(10)(step_0_matching_event) AS step_0_matching_events,
                  groupArray(10)(step_1_matching_event) AS step_1_matching_events,
                  groupArray(10)(final_matching_event) AS final_matching_events,
                  aggregation_target AS aggregation_target,
                  steps AS steps,
                  argMax(latest_0, steps) AS timestamp,
                  argMax(latest_1, steps) AS final_timestamp,
                  argMax(latest_0, steps) AS first_timestamp,
                  avg(step_1_conversion_time) AS step_1_average_conversion_time_inner,
                  median(step_1_conversion_time) AS step_1_median_conversion_time_inner
           FROM
             (SELECT tuple(latest_0, uuid_0, `$session_id_0`, `$window_id_0`) AS step_0_matching_event,
                     tuple(latest_1, uuid_1, `$session_id_1`, `$window_id_1`) AS step_1_matching_event,
                     if(isNull(latest_0), tuple(NULL, NULL, NULL, NULL), if(isNull(latest_1), step_0_matching_event, step_1_matching_event)) AS final_matching_event,
                     aggregation_target AS aggregation_target,
                     steps AS steps,
                     max(steps) OVER (PARTITION BY aggregation_target) AS max_steps,
                                     step_1_conversion_time AS step_1_conversion_time,
                                     latest_0 AS latest_0,
                                     latest_1 AS latest_1,
                                     latest_0 AS latest_0
              FROM
                (SELECT aggregation_target AS aggregation_target,
                        timestamp AS timestamp,
                        step_0 AS step_0,
                        latest_0 AS latest_0,
                        uuid_0 AS uuid_0,
                        `$session_id_0` AS `$session_id_0`,
                        `$window_id_0` AS `$window_id_0`,
                        step_1 AS step_1,
                        latest_1 AS latest_1,
                        uuid_1 AS uuid_1,
                        `$session_id_1` AS `$session_id_1`,
                        `$window_id_1` AS `$window_id_1`,
                        if(and(ifNull(lessOrEquals(latest_0, latest_1), 0), ifNull(lessOrEquals(latest_1, plus(toTimeZone(latest_0, 'UTC'), toIntervalDay(14))), 0)), 2, 1) AS steps,
                        if(and(isNotNull(latest_1), ifNull(lessOrEquals(latest_1, plus(toTimeZone(latest_0, 'UTC'), toIntervalDay(14))), 0)), dateDiff('second', latest_0, latest_1), NULL) AS step_1_conversion_time,
                        tuple(latest_0, uuid_0, `$session_id_0`, `$window_id_0`) AS step_0_matching_event,
                        tuple(latest_1, uuid_1, `$session_id_1`, `$window_id_1`) AS step_1_matching_event,
                        if(isNull(latest_0), tuple(NULL, NULL, NULL, NULL), if(isNull(latest_1), step_0_matching_event, step_1_matching_event)) AS final_matching_event
                 FROM
                   (SELECT aggregation_target AS aggregation_target,
                           timestamp AS timestamp,
                           step_0 AS step_0,
                           latest_0 AS latest_0,
                           uuid_0 AS uuid_0,
                           `$session_id_0` AS `$session_id_0`,
                           `$window_id_0` AS `$window_id_0`,
                           step_1 AS step_1,
                           min(latest_1) OVER (PARTITION BY aggregation_target
                                               ORDER BY timestamp DESC ROWS BETWEEN UNBOUNDED PRECEDING AND 0 PRECEDING) AS latest_1,
                                              last_value(uuid_1) OVER (PARTITION BY aggregation_target
                                                                       ORDER BY timestamp DESC ROWS BETWEEN UNBOUNDED PRECEDING AND 0 PRECEDING) AS uuid_1,
                                                                      last_value(`$session_id_1`) OVER (PARTITION BY aggregation_target
                                                                                                        ORDER BY timestamp DESC ROWS BETWEEN UNBOUNDED PRECEDING AND 0 PRECEDING) AS `$session_id_1`,
                                                                                                       last_value(`$window_id_1`) OVER (PARTITION BY aggregation_target
                                                                                                                                        ORDER BY timestamp DESC ROWS BETWEEN UNBOUNDED PRECEDING AND 0 PRECEDING) AS `$window_id_1`
                    FROM
                      (SELECT toTimeZone(e.timestamp, 'UTC') AS timestamp,
                              if(not(empty(e__override.distinct_id)), e__override.person_id, e.person_id) AS aggregation_target,
                              e.uuid AS uuid,
                              if(equals(e.event, '$pageview'), 1, 0) AS step_0,
                              if(ifNull(equals(step_0, 1), 0), timestamp, NULL) AS latest_0,
                              if(ifNull(equals(step_0, 1), 0), uuid, NULL) AS uuid_0,
                              if(ifNull(equals(step_0, 1), 0), e.`$session_id`, NULL) AS `$session_id_0`,
                              if(ifNull(equals(step_0, 1), 0), e.`$window_id`, NULL) AS `$window_id_0`,
                              if(equals(e.event, 'insight analyzed'), 1, 0) AS step_1,
                              if(ifNull(equals(step_1, 1), 0), timestamp, NULL) AS latest_1,
                              if(ifNull(equals(step_1, 1), 0), uuid, NULL) AS uuid_1,
                              if(ifNull(equals(step_1, 1), 0), e.`$session_id`, NULL) AS `$session_id_1`,
                              if(ifNull(equals(step_1, 1), 0), e.`$window_id`, NULL) AS `$window_id_1`
                       FROM events AS e
                       LEFT OUTER JOIN
                         (SELECT argMax(person_distinct_id_overrides.person_id, person_distinct_id_overrides.version) AS person_id,
                                 person_distinct_id_overrides.distinct_id AS distinct_id
                          FROM person_distinct_id_overrides
                          WHERE equals(person_distinct_id_overrides.team_id, 99999)
                          GROUP BY person_distinct_id_overrides.distinct_id
                          HAVING ifNull(equals(argMax(person_distinct_id_overrides.is_deleted, person_distinct_id_overrides.version), 0), 0) SETTINGS optimize_aggregation_in_order=1) AS e__override ON equals(e.distinct_id, e__override.distinct_id)
                       LEFT JOIN
                         (SELECT person.id AS id,
                                 replaceRegexpAll(nullIf(nullIf(JSONExtractRaw(person.properties, 'foo'), ''), 'null'), '^"|"$', '') AS properties___foo
                          FROM person
                          WHERE and(equals(person.team_id, 99999), in(tuple(person.id, person.version),
                                                                        (SELECT person.id AS id, max(person.version) AS version
                                                                         FROM person
                                                                         WHERE equals(person.team_id, 99999)
                                                                         GROUP BY person.id
                                                                         HAVING and(ifNull(equals(argMax(person.is_deleted, person.version), 0), 0), ifNull(less(argMax(toTimeZone(person.created_at, 'UTC'), person.version), plus(now64(6, 'UTC'), toIntervalDay(1))), 0))))) SETTINGS optimize_aggregation_in_order=1) AS e__person ON equals(if(not(empty(e__override.distinct_id)), e__override.person_id, e.person_id), e__person.id)
                       WHERE and(equals(e.team_id, 99999), and(and(greaterOrEquals(toTimeZone(e.timestamp, 'UTC'), toDateTime64('explicit_redacted_timestamp', 6, 'UTC')), lessOrEquals(toTimeZone(e.timestamp, 'UTC'), toDateTime64('explicit_redacted_timestamp', 6, 'UTC'))), in(e.event, tuple('$pageview', 'insight analyzed')), ifNull(equals(e__person.properties___foo, 'bar'), 0)), or(ifNull(equals(step_0, 1), 0), ifNull(equals(step_1, 1), 0)))))
                 WHERE ifNull(equals(step_0, 1), 0)))
           GROUP BY aggregation_target,
                    steps
           HAVING ifNull(equals(steps, max(max_steps)), isNull(steps)
                         and isNull(max(max_steps))))
<<<<<<< HEAD
        WHERE arrayExists(y -> y = steps, [1, 2])
=======
        WHERE in(steps,
                 [1, 2])
>>>>>>> c76f4366
        ORDER BY aggregation_target ASC) AS funnel_actors
     WHERE ifNull(equals(funnel_actors.steps, 2), 0)
     GROUP BY funnel_actors.actor_id
     ORDER BY funnel_actors.actor_id ASC) AS source
  ORDER BY source.id ASC
  LIMIT 101
  OFFSET 0 SETTINGS optimize_aggregation_in_order=1,
                    join_algorithm='auto',
                    readonly=2,
                    max_execution_time=60,
                    allow_experimental_object_type=1,
                    format_csv_allow_double_quotes=0,
                    max_ast_elements=4000000,
                    max_expanded_ast_elements=4000000,
                    max_bytes_before_external_group_by=0,
                    transform_null_in=1
  '''
# ---
# name: TestFunnelCorrelationActors.test_funnel_correlation_on_properties_with_recordings.1
  '''
  SELECT DISTINCT session_replay_events.session_id AS session_id
  FROM session_replay_events
  WHERE and(equals(session_replay_events.team_id, 99999), greaterOrEquals(toTimeZone(session_replay_events.min_first_timestamp, 'UTC'), minus(toDateTime64('2021-01-02 00:00:00.000000', 6, 'UTC'), toIntervalDay(21))), in(session_replay_events.session_id, ['s2']))
  LIMIT 100 SETTINGS readonly=2,
                     max_execution_time=60,
                     allow_experimental_object_type=1,
                     format_csv_allow_double_quotes=0,
                     max_ast_elements=4000000,
                     max_expanded_ast_elements=4000000,
                     max_bytes_before_external_group_by=0,
                     transform_null_in=1
  '''
# ---<|MERGE_RESOLUTION|>--- conflicted
+++ resolved
@@ -108,12 +108,8 @@
                     steps
            HAVING ifNull(equals(steps, max(max_steps)), isNull(steps)
                          and isNull(max(max_steps))))
-<<<<<<< HEAD
-        WHERE arrayExists(y -> y = steps, [1, 2])
-=======
         WHERE in(steps,
                  [1, 2])
->>>>>>> c76f4366
         ORDER BY aggregation_target ASC) AS funnel_actors ON equals(if(not(empty(event__override.distinct_id)), event__override.person_id, event.person_id), funnel_actors.actor_id)
      WHERE and(equals(event.team_id, 99999), greaterOrEquals(toTimeZone(toDateTime(toTimeZone(event.timestamp, 'UTC'), 'UTC'), 'UTC'), assumeNotNull(toDateTime('2021-01-01 00:00:00', 'UTC'))), less(toTimeZone(toDateTime(toTimeZone(event.timestamp, 'UTC'), 'UTC'), 'UTC'), assumeNotNull(toDateTime('2021-01-08 23:59:59', 'UTC'))), equals(event.team_id, 99999), greater(toTimeZone(toDateTime(toTimeZone(event.timestamp, 'UTC'), 'UTC'), 'UTC'), funnel_actors.first_timestamp), less(toTimeZone(toDateTime(toTimeZone(event.timestamp, 'UTC'), 'UTC'), 'UTC'), coalesce(funnel_actors.final_timestamp, plus(toTimeZone(funnel_actors.first_timestamp, 'UTC'), toIntervalDay(14)), assumeNotNull(toDateTime('2021-01-08 23:59:59', 'UTC')))), notIn(event.event, ['$pageview', 'insight analyzed']), equals(event.event, 'insight loaded'), ifNull(equals(funnel_actors.steps, 2), 0))
      GROUP BY actor_id
@@ -322,12 +318,8 @@
                     steps
            HAVING ifNull(equals(steps, max(max_steps)), isNull(steps)
                          and isNull(max(max_steps))))
-<<<<<<< HEAD
-        WHERE arrayExists(y -> y = steps, [1, 2, 3])
-=======
         WHERE in(steps,
                  [1, 2, 3])
->>>>>>> c76f4366
         ORDER BY aggregation_target ASC) AS funnel_actors ON equals(if(not(empty(event__override.distinct_id)), event__override.person_id, event.person_id), funnel_actors.actor_id)
      WHERE and(equals(event.team_id, 99999), greaterOrEquals(toTimeZone(toDateTime(toTimeZone(event.timestamp, 'UTC'), 'UTC'), 'UTC'), assumeNotNull(toDateTime('2021-01-01 00:00:00', 'UTC'))), less(toTimeZone(toDateTime(toTimeZone(event.timestamp, 'UTC'), 'UTC'), 'UTC'), assumeNotNull(toDateTime('2021-01-08 23:59:59', 'UTC'))), equals(event.team_id, 99999), greater(toTimeZone(toDateTime(toTimeZone(event.timestamp, 'UTC'), 'UTC'), 'UTC'), funnel_actors.first_timestamp), less(toTimeZone(toDateTime(toTimeZone(event.timestamp, 'UTC'), 'UTC'), 'UTC'), coalesce(funnel_actors.final_timestamp, plus(toTimeZone(funnel_actors.first_timestamp, 'UTC'), toIntervalDay(14)), assumeNotNull(toDateTime('2021-01-08 23:59:59', 'UTC')))), notIn(event.event, ['$pageview', 'insight analyzed', 'insight updated']), equals(event.event, 'insight loaded'), ifNull(notEquals(funnel_actors.steps, 3), 1))
      GROUP BY actor_id
@@ -472,12 +464,8 @@
                     steps
            HAVING ifNull(equals(steps, max(max_steps)), isNull(steps)
                          and isNull(max(max_steps))))
-<<<<<<< HEAD
-        WHERE arrayExists(y -> y = steps, [1, 2])
-=======
         WHERE in(steps,
                  [1, 2])
->>>>>>> c76f4366
         ORDER BY aggregation_target ASC) AS funnel_actors
      WHERE ifNull(equals(funnel_actors.steps, 2), 0)
      GROUP BY funnel_actors.actor_id
