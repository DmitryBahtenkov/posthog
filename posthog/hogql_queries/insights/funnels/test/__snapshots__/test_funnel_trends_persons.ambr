--- conflicted
+++ resolved
@@ -143,7 +143,6 @@
   INNER JOIN
     (SELECT person.id AS id
      FROM person
-<<<<<<< HEAD
      WHERE and(equals(person.team_id, 2), in(id,
                                                (SELECT source.actor_id AS actor_id
                                                 FROM
@@ -185,9 +184,6 @@
                                                       GROUP BY aggregation_target, entrance_period_start)
                                                    WHERE ifNull(greaterOrEquals(steps_completed, 2), 0)
                                                    ORDER BY aggregation_target ASC) AS source)))
-=======
-     WHERE equals(person.team_id, 2)
->>>>>>> 38810332
      GROUP BY person.id
      HAVING and(ifNull(equals(argMax(person.is_deleted, person.version), 0), 0), ifNull(less(argMax(toTimeZone(person.created_at, 'UTC'), person.version), plus(now64(6, 'UTC'), toIntervalDay(1))), 0)) SETTINGS optimize_aggregation_in_order=1) AS persons ON equals(persons.id, source.actor_id)
   ORDER BY persons.id ASC
@@ -360,7 +356,6 @@
   INNER JOIN
     (SELECT person.id AS id
      FROM person
-<<<<<<< HEAD
      WHERE and(equals(person.team_id, 2), in(id,
                                                (SELECT source.actor_id AS actor_id
                                                 FROM
@@ -402,9 +397,6 @@
                                                       GROUP BY aggregation_target, entrance_period_start)
                                                    WHERE and(ifNull(greaterOrEquals(steps_completed, 1), 0), ifNull(less(steps_completed, 3), 0))
                                                    ORDER BY aggregation_target ASC) AS source)))
-=======
-     WHERE equals(person.team_id, 2)
->>>>>>> 38810332
      GROUP BY person.id
      HAVING and(ifNull(equals(argMax(person.is_deleted, person.version), 0), 0), ifNull(less(argMax(toTimeZone(person.created_at, 'UTC'), person.version), plus(now64(6, 'UTC'), toIntervalDay(1))), 0)) SETTINGS optimize_aggregation_in_order=1) AS persons ON equals(persons.id, source.actor_id)
   ORDER BY persons.id ASC
@@ -577,7 +569,6 @@
   INNER JOIN
     (SELECT person.id AS id
      FROM person
-<<<<<<< HEAD
      WHERE and(equals(person.team_id, 2), in(id,
                                                (SELECT source.actor_id AS actor_id
                                                 FROM
@@ -619,9 +610,6 @@
                                                       GROUP BY aggregation_target, entrance_period_start)
                                                    WHERE ifNull(greaterOrEquals(steps_completed, 3), 0)
                                                    ORDER BY aggregation_target ASC) AS source)))
-=======
-     WHERE equals(person.team_id, 2)
->>>>>>> 38810332
      GROUP BY person.id
      HAVING and(ifNull(equals(argMax(person.is_deleted, person.version), 0), 0), ifNull(less(argMax(toTimeZone(person.created_at, 'UTC'), person.version), plus(now64(6, 'UTC'), toIntervalDay(1))), 0)) SETTINGS optimize_aggregation_in_order=1) AS persons ON equals(persons.id, source.actor_id)
   ORDER BY persons.id ASC
