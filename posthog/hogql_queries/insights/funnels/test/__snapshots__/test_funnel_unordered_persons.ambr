# serializer version: 1
# name: TestFunnelUnorderedStepsPersons.test_unordered_funnel_does_not_return_recordings
  '''
  SELECT source.id,
         source.id AS id,
         source.matching_events AS matching_events
  FROM
    (SELECT aggregation_target AS actor_id,
            array() AS matching_events,
            actor_id AS id
     FROM
       (SELECT aggregation_target AS aggregation_target,
               steps AS steps,
               avg(step_1_conversion_time) AS step_1_average_conversion_time_inner,
               avg(step_2_conversion_time) AS step_2_average_conversion_time_inner,
               median(step_1_conversion_time) AS step_1_median_conversion_time_inner,
               median(step_2_conversion_time) AS step_2_median_conversion_time_inner
        FROM
          (SELECT aggregation_target AS aggregation_target,
                  steps AS steps,
                  max(steps) OVER (PARTITION BY aggregation_target) AS max_steps,
                                  step_1_conversion_time AS step_1_conversion_time,
                                  step_2_conversion_time AS step_2_conversion_time
           FROM
             (SELECT aggregation_target AS aggregation_target,
                     timestamp AS timestamp,
                     step_0 AS step_0,
                     latest_0 AS latest_0,
                     uuid_0 AS uuid_0,
                     `$session_id_0` AS `$session_id_0`,
                     `$window_id_0` AS `$window_id_0`,
                     step_1 AS step_1,
                     latest_1 AS latest_1,
                     uuid_1 AS uuid_1,
                     `$session_id_1` AS `$session_id_1`,
                     `$window_id_1` AS `$window_id_1`,
                     step_2 AS step_2,
                     latest_2 AS latest_2,
                     uuid_2 AS uuid_2,
                     `$session_id_2` AS `$session_id_2`,
                     `$window_id_2` AS `$window_id_2`,
                     arraySort([latest_0, latest_1, latest_2]) AS event_times,
                     arraySum([if(and(ifNull(less(latest_0, latest_1), 0), ifNull(lessOrEquals(latest_1, plus(toTimeZone(latest_0, 'UTC'), toIntervalDay(14))), 0)), 1, 0), if(and(ifNull(less(latest_0, latest_2), 0), ifNull(lessOrEquals(latest_2, plus(toTimeZone(latest_0, 'UTC'), toIntervalDay(14))), 0)), 1, 0), 1]) AS steps,
                     arraySort([latest_0, latest_1, latest_2]) AS conversion_times,
                     if(and(isNotNull(conversion_times[2]), ifNull(lessOrEquals(conversion_times[2], plus(toTimeZone(conversion_times[1], 'UTC'), toIntervalDay(14))), 0)), dateDiff('second', conversion_times[1], conversion_times[2]), NULL) AS step_1_conversion_time,
                     if(and(isNotNull(conversion_times[3]), ifNull(lessOrEquals(conversion_times[3], plus(toTimeZone(conversion_times[2], 'UTC'), toIntervalDay(14))), 0)), dateDiff('second', conversion_times[2], conversion_times[3]), NULL) AS step_2_conversion_time
              FROM
                (SELECT aggregation_target AS aggregation_target,
                        timestamp AS timestamp,
                        step_0 AS step_0,
                        latest_0 AS latest_0,
                        uuid_0 AS uuid_0,
                        `$session_id_0` AS `$session_id_0`,
                        `$window_id_0` AS `$window_id_0`,
                        step_1 AS step_1,
                        min(latest_1) OVER (PARTITION BY aggregation_target
                                            ORDER BY timestamp DESC ROWS BETWEEN UNBOUNDED PRECEDING AND 0 PRECEDING) AS latest_1,
                                           last_value(uuid_1) OVER (PARTITION BY aggregation_target
                                                                    ORDER BY timestamp DESC ROWS BETWEEN UNBOUNDED PRECEDING AND 0 PRECEDING) AS uuid_1,
                                                                   last_value(`$session_id_1`) OVER (PARTITION BY aggregation_target
                                                                                                     ORDER BY timestamp DESC ROWS BETWEEN UNBOUNDED PRECEDING AND 0 PRECEDING) AS `$session_id_1`,
                                                                                                    last_value(`$window_id_1`) OVER (PARTITION BY aggregation_target
                                                                                                                                     ORDER BY timestamp DESC ROWS BETWEEN UNBOUNDED PRECEDING AND 0 PRECEDING) AS `$window_id_1`,
                                                                                                                                    step_2 AS step_2,
                                                                                                                                    min(latest_2) OVER (PARTITION BY aggregation_target
                                                                                                                                                        ORDER BY timestamp DESC ROWS BETWEEN UNBOUNDED PRECEDING AND 0 PRECEDING) AS latest_2,
                                                                                                                                                       last_value(uuid_2) OVER (PARTITION BY aggregation_target
                                                                                                                                                                                ORDER BY timestamp DESC ROWS BETWEEN UNBOUNDED PRECEDING AND 0 PRECEDING) AS uuid_2,
                                                                                                                                                                               last_value(`$session_id_2`) OVER (PARTITION BY aggregation_target
                                                                                                                                                                                                                 ORDER BY timestamp DESC ROWS BETWEEN UNBOUNDED PRECEDING AND 0 PRECEDING) AS `$session_id_2`,
                                                                                                                                                                                                                last_value(`$window_id_2`) OVER (PARTITION BY aggregation_target
                                                                                                                                                                                                                                                 ORDER BY timestamp DESC ROWS BETWEEN UNBOUNDED PRECEDING AND 0 PRECEDING) AS `$window_id_2`
                 FROM
                   (SELECT toTimeZone(e.timestamp, 'UTC') AS timestamp,
                           if(not(empty(e__override.distinct_id)), e__override.person_id, e.person_id) AS aggregation_target,
                           e.uuid AS uuid,
                           if(equals(e.event, 'step one'), 1, 0) AS step_0,
                           if(ifNull(equals(step_0, 1), 0), timestamp, NULL) AS latest_0,
                           if(ifNull(equals(step_0, 1), 0), uuid, NULL) AS uuid_0,
                           if(ifNull(equals(step_0, 1), 0), e.`$session_id`, NULL) AS `$session_id_0`,
                           if(ifNull(equals(step_0, 1), 0), e.`$window_id`, NULL) AS `$window_id_0`,
                           if(equals(e.event, 'step two'), 1, 0) AS step_1,
                           if(ifNull(equals(step_1, 1), 0), timestamp, NULL) AS latest_1,
                           if(ifNull(equals(step_1, 1), 0), uuid, NULL) AS uuid_1,
                           if(ifNull(equals(step_1, 1), 0), e.`$session_id`, NULL) AS `$session_id_1`,
                           if(ifNull(equals(step_1, 1), 0), e.`$window_id`, NULL) AS `$window_id_1`,
                           if(equals(e.event, 'step three'), 1, 0) AS step_2,
                           if(ifNull(equals(step_2, 1), 0), timestamp, NULL) AS latest_2,
                           if(ifNull(equals(step_2, 1), 0), uuid, NULL) AS uuid_2,
                           if(ifNull(equals(step_2, 1), 0), e.`$session_id`, NULL) AS `$session_id_2`,
                           if(ifNull(equals(step_2, 1), 0), e.`$window_id`, NULL) AS `$window_id_2`
                    FROM events AS e
                    LEFT OUTER JOIN
                      (SELECT argMax(person_distinct_id_overrides.person_id, person_distinct_id_overrides.version) AS person_id,
                              person_distinct_id_overrides.distinct_id AS distinct_id
                       FROM person_distinct_id_overrides
                       WHERE equals(person_distinct_id_overrides.team_id, 99999)
                       GROUP BY person_distinct_id_overrides.distinct_id
                       HAVING ifNull(equals(argMax(person_distinct_id_overrides.is_deleted, person_distinct_id_overrides.version), 0), 0) SETTINGS optimize_aggregation_in_order=1) AS e__override ON equals(e.distinct_id, e__override.distinct_id)
                    WHERE and(equals(e.team_id, 99999), and(and(greaterOrEquals(toTimeZone(e.timestamp, 'UTC'), toDateTime64('explicit_redacted_timestamp', 6, 'UTC')), lessOrEquals(toTimeZone(e.timestamp, 'UTC'), toDateTime64('explicit_redacted_timestamp', 6, 'UTC'))), in(e.event, tuple('step one', 'step three', 'step two'))), or(ifNull(equals(step_0, 1), 0), ifNull(equals(step_1, 1), 0), ifNull(equals(step_2, 1), 0)))))
              WHERE ifNull(equals(step_0, 1), 0)
              UNION ALL SELECT aggregation_target AS aggregation_target,
                               timestamp AS timestamp,
                               step_0 AS step_0,
                               latest_0 AS latest_0,
                               uuid_0 AS uuid_0,
                               `$session_id_0` AS `$session_id_0`,
                               `$window_id_0` AS `$window_id_0`,
                               step_1 AS step_1,
                               latest_1 AS latest_1,
                               uuid_1 AS uuid_1,
                               `$session_id_1` AS `$session_id_1`,
                               `$window_id_1` AS `$window_id_1`,
                               step_2 AS step_2,
                               latest_2 AS latest_2,
                               uuid_2 AS uuid_2,
                               `$session_id_2` AS `$session_id_2`,
                               `$window_id_2` AS `$window_id_2`,
                               arraySort([latest_0, latest_1, latest_2]) AS event_times,
                               arraySum([if(and(ifNull(less(latest_0, latest_1), 0), ifNull(lessOrEquals(latest_1, plus(toTimeZone(latest_0, 'UTC'), toIntervalDay(14))), 0)), 1, 0), if(and(ifNull(less(latest_0, latest_2), 0), ifNull(lessOrEquals(latest_2, plus(toTimeZone(latest_0, 'UTC'), toIntervalDay(14))), 0)), 1, 0), 1]) AS steps,
                               arraySort([latest_0, latest_1, latest_2]) AS conversion_times,
                               if(and(isNotNull(conversion_times[2]), ifNull(lessOrEquals(conversion_times[2], plus(toTimeZone(conversion_times[1], 'UTC'), toIntervalDay(14))), 0)), dateDiff('second', conversion_times[1], conversion_times[2]), NULL) AS step_1_conversion_time,
                               if(and(isNotNull(conversion_times[3]), ifNull(lessOrEquals(conversion_times[3], plus(toTimeZone(conversion_times[2], 'UTC'), toIntervalDay(14))), 0)), dateDiff('second', conversion_times[2], conversion_times[3]), NULL) AS step_2_conversion_time
              FROM
                (SELECT aggregation_target AS aggregation_target,
                        timestamp AS timestamp,
                        step_0 AS step_0,
                        latest_0 AS latest_0,
                        uuid_0 AS uuid_0,
                        `$session_id_0` AS `$session_id_0`,
                        `$window_id_0` AS `$window_id_0`,
                        step_1 AS step_1,
                        min(latest_1) OVER (PARTITION BY aggregation_target
                                            ORDER BY timestamp DESC ROWS BETWEEN UNBOUNDED PRECEDING AND 0 PRECEDING) AS latest_1,
                                           last_value(uuid_1) OVER (PARTITION BY aggregation_target
                                                                    ORDER BY timestamp DESC ROWS BETWEEN UNBOUNDED PRECEDING AND 0 PRECEDING) AS uuid_1,
                                                                   last_value(`$session_id_1`) OVER (PARTITION BY aggregation_target
                                                                                                     ORDER BY timestamp DESC ROWS BETWEEN UNBOUNDED PRECEDING AND 0 PRECEDING) AS `$session_id_1`,
                                                                                                    last_value(`$window_id_1`) OVER (PARTITION BY aggregation_target
                                                                                                                                     ORDER BY timestamp DESC ROWS BETWEEN UNBOUNDED PRECEDING AND 0 PRECEDING) AS `$window_id_1`,
                                                                                                                                    step_2 AS step_2,
                                                                                                                                    min(latest_2) OVER (PARTITION BY aggregation_target
                                                                                                                                                        ORDER BY timestamp DESC ROWS BETWEEN UNBOUNDED PRECEDING AND 0 PRECEDING) AS latest_2,
                                                                                                                                                       last_value(uuid_2) OVER (PARTITION BY aggregation_target
                                                                                                                                                                                ORDER BY timestamp DESC ROWS BETWEEN UNBOUNDED PRECEDING AND 0 PRECEDING) AS uuid_2,
                                                                                                                                                                               last_value(`$session_id_2`) OVER (PARTITION BY aggregation_target
                                                                                                                                                                                                                 ORDER BY timestamp DESC ROWS BETWEEN UNBOUNDED PRECEDING AND 0 PRECEDING) AS `$session_id_2`,
                                                                                                                                                                                                                last_value(`$window_id_2`) OVER (PARTITION BY aggregation_target
                                                                                                                                                                                                                                                 ORDER BY timestamp DESC ROWS BETWEEN UNBOUNDED PRECEDING AND 0 PRECEDING) AS `$window_id_2`
                 FROM
                   (SELECT toTimeZone(e.timestamp, 'UTC') AS timestamp,
                           if(not(empty(e__override.distinct_id)), e__override.person_id, e.person_id) AS aggregation_target,
                           e.uuid AS uuid,
                           if(equals(e.event, 'step two'), 1, 0) AS step_0,
                           if(ifNull(equals(step_0, 1), 0), timestamp, NULL) AS latest_0,
                           if(ifNull(equals(step_0, 1), 0), uuid, NULL) AS uuid_0,
                           if(ifNull(equals(step_0, 1), 0), e.`$session_id`, NULL) AS `$session_id_0`,
                           if(ifNull(equals(step_0, 1), 0), e.`$window_id`, NULL) AS `$window_id_0`,
                           if(equals(e.event, 'step three'), 1, 0) AS step_1,
                           if(ifNull(equals(step_1, 1), 0), timestamp, NULL) AS latest_1,
                           if(ifNull(equals(step_1, 1), 0), uuid, NULL) AS uuid_1,
                           if(ifNull(equals(step_1, 1), 0), e.`$session_id`, NULL) AS `$session_id_1`,
                           if(ifNull(equals(step_1, 1), 0), e.`$window_id`, NULL) AS `$window_id_1`,
                           if(equals(e.event, 'step one'), 1, 0) AS step_2,
                           if(ifNull(equals(step_2, 1), 0), timestamp, NULL) AS latest_2,
                           if(ifNull(equals(step_2, 1), 0), uuid, NULL) AS uuid_2,
                           if(ifNull(equals(step_2, 1), 0), e.`$session_id`, NULL) AS `$session_id_2`,
                           if(ifNull(equals(step_2, 1), 0), e.`$window_id`, NULL) AS `$window_id_2`
                    FROM events AS e
                    LEFT OUTER JOIN
                      (SELECT argMax(person_distinct_id_overrides.person_id, person_distinct_id_overrides.version) AS person_id,
                              person_distinct_id_overrides.distinct_id AS distinct_id
                       FROM person_distinct_id_overrides
                       WHERE equals(person_distinct_id_overrides.team_id, 99999)
                       GROUP BY person_distinct_id_overrides.distinct_id
                       HAVING ifNull(equals(argMax(person_distinct_id_overrides.is_deleted, person_distinct_id_overrides.version), 0), 0) SETTINGS optimize_aggregation_in_order=1) AS e__override ON equals(e.distinct_id, e__override.distinct_id)
                    WHERE and(equals(e.team_id, 99999), and(and(greaterOrEquals(toTimeZone(e.timestamp, 'UTC'), toDateTime64('explicit_redacted_timestamp', 6, 'UTC')), lessOrEquals(toTimeZone(e.timestamp, 'UTC'), toDateTime64('explicit_redacted_timestamp', 6, 'UTC'))), in(e.event, tuple('step one', 'step three', 'step two'))), or(ifNull(equals(step_0, 1), 0), ifNull(equals(step_1, 1), 0), ifNull(equals(step_2, 1), 0)))))
              WHERE ifNull(equals(step_0, 1), 0)
              UNION ALL SELECT aggregation_target AS aggregation_target,
                               timestamp AS timestamp,
                               step_0 AS step_0,
                               latest_0 AS latest_0,
                               uuid_0 AS uuid_0,
                               `$session_id_0` AS `$session_id_0`,
                               `$window_id_0` AS `$window_id_0`,
                               step_1 AS step_1,
                               latest_1 AS latest_1,
                               uuid_1 AS uuid_1,
                               `$session_id_1` AS `$session_id_1`,
                               `$window_id_1` AS `$window_id_1`,
                               step_2 AS step_2,
                               latest_2 AS latest_2,
                               uuid_2 AS uuid_2,
                               `$session_id_2` AS `$session_id_2`,
                               `$window_id_2` AS `$window_id_2`,
                               arraySort([latest_0, latest_1, latest_2]) AS event_times,
                               arraySum([if(and(ifNull(less(latest_0, latest_1), 0), ifNull(lessOrEquals(latest_1, plus(toTimeZone(latest_0, 'UTC'), toIntervalDay(14))), 0)), 1, 0), if(and(ifNull(less(latest_0, latest_2), 0), ifNull(lessOrEquals(latest_2, plus(toTimeZone(latest_0, 'UTC'), toIntervalDay(14))), 0)), 1, 0), 1]) AS steps,
                               arraySort([latest_0, latest_1, latest_2]) AS conversion_times,
                               if(and(isNotNull(conversion_times[2]), ifNull(lessOrEquals(conversion_times[2], plus(toTimeZone(conversion_times[1], 'UTC'), toIntervalDay(14))), 0)), dateDiff('second', conversion_times[1], conversion_times[2]), NULL) AS step_1_conversion_time,
                               if(and(isNotNull(conversion_times[3]), ifNull(lessOrEquals(conversion_times[3], plus(toTimeZone(conversion_times[2], 'UTC'), toIntervalDay(14))), 0)), dateDiff('second', conversion_times[2], conversion_times[3]), NULL) AS step_2_conversion_time
              FROM
                (SELECT aggregation_target AS aggregation_target,
                        timestamp AS timestamp,
                        step_0 AS step_0,
                        latest_0 AS latest_0,
                        uuid_0 AS uuid_0,
                        `$session_id_0` AS `$session_id_0`,
                        `$window_id_0` AS `$window_id_0`,
                        step_1 AS step_1,
                        min(latest_1) OVER (PARTITION BY aggregation_target
                                            ORDER BY timestamp DESC ROWS BETWEEN UNBOUNDED PRECEDING AND 0 PRECEDING) AS latest_1,
                                           last_value(uuid_1) OVER (PARTITION BY aggregation_target
                                                                    ORDER BY timestamp DESC ROWS BETWEEN UNBOUNDED PRECEDING AND 0 PRECEDING) AS uuid_1,
                                                                   last_value(`$session_id_1`) OVER (PARTITION BY aggregation_target
                                                                                                     ORDER BY timestamp DESC ROWS BETWEEN UNBOUNDED PRECEDING AND 0 PRECEDING) AS `$session_id_1`,
                                                                                                    last_value(`$window_id_1`) OVER (PARTITION BY aggregation_target
                                                                                                                                     ORDER BY timestamp DESC ROWS BETWEEN UNBOUNDED PRECEDING AND 0 PRECEDING) AS `$window_id_1`,
                                                                                                                                    step_2 AS step_2,
                                                                                                                                    min(latest_2) OVER (PARTITION BY aggregation_target
                                                                                                                                                        ORDER BY timestamp DESC ROWS BETWEEN UNBOUNDED PRECEDING AND 0 PRECEDING) AS latest_2,
                                                                                                                                                       last_value(uuid_2) OVER (PARTITION BY aggregation_target
                                                                                                                                                                                ORDER BY timestamp DESC ROWS BETWEEN UNBOUNDED PRECEDING AND 0 PRECEDING) AS uuid_2,
                                                                                                                                                                               last_value(`$session_id_2`) OVER (PARTITION BY aggregation_target
                                                                                                                                                                                                                 ORDER BY timestamp DESC ROWS BETWEEN UNBOUNDED PRECEDING AND 0 PRECEDING) AS `$session_id_2`,
                                                                                                                                                                                                                last_value(`$window_id_2`) OVER (PARTITION BY aggregation_target
                                                                                                                                                                                                                                                 ORDER BY timestamp DESC ROWS BETWEEN UNBOUNDED PRECEDING AND 0 PRECEDING) AS `$window_id_2`
                 FROM
                   (SELECT toTimeZone(e.timestamp, 'UTC') AS timestamp,
                           if(not(empty(e__override.distinct_id)), e__override.person_id, e.person_id) AS aggregation_target,
                           e.uuid AS uuid,
                           if(equals(e.event, 'step three'), 1, 0) AS step_0,
                           if(ifNull(equals(step_0, 1), 0), timestamp, NULL) AS latest_0,
                           if(ifNull(equals(step_0, 1), 0), uuid, NULL) AS uuid_0,
                           if(ifNull(equals(step_0, 1), 0), e.`$session_id`, NULL) AS `$session_id_0`,
                           if(ifNull(equals(step_0, 1), 0), e.`$window_id`, NULL) AS `$window_id_0`,
                           if(equals(e.event, 'step one'), 1, 0) AS step_1,
                           if(ifNull(equals(step_1, 1), 0), timestamp, NULL) AS latest_1,
                           if(ifNull(equals(step_1, 1), 0), uuid, NULL) AS uuid_1,
                           if(ifNull(equals(step_1, 1), 0), e.`$session_id`, NULL) AS `$session_id_1`,
                           if(ifNull(equals(step_1, 1), 0), e.`$window_id`, NULL) AS `$window_id_1`,
                           if(equals(e.event, 'step two'), 1, 0) AS step_2,
                           if(ifNull(equals(step_2, 1), 0), timestamp, NULL) AS latest_2,
                           if(ifNull(equals(step_2, 1), 0), uuid, NULL) AS uuid_2,
                           if(ifNull(equals(step_2, 1), 0), e.`$session_id`, NULL) AS `$session_id_2`,
                           if(ifNull(equals(step_2, 1), 0), e.`$window_id`, NULL) AS `$window_id_2`
                    FROM events AS e
                    LEFT OUTER JOIN
                      (SELECT argMax(person_distinct_id_overrides.person_id, person_distinct_id_overrides.version) AS person_id,
                              person_distinct_id_overrides.distinct_id AS distinct_id
                       FROM person_distinct_id_overrides
                       WHERE equals(person_distinct_id_overrides.team_id, 99999)
                       GROUP BY person_distinct_id_overrides.distinct_id
                       HAVING ifNull(equals(argMax(person_distinct_id_overrides.is_deleted, person_distinct_id_overrides.version), 0), 0) SETTINGS optimize_aggregation_in_order=1) AS e__override ON equals(e.distinct_id, e__override.distinct_id)
                    WHERE and(equals(e.team_id, 99999), and(and(greaterOrEquals(toTimeZone(e.timestamp, 'UTC'), toDateTime64('explicit_redacted_timestamp', 6, 'UTC')), lessOrEquals(toTimeZone(e.timestamp, 'UTC'), toDateTime64('explicit_redacted_timestamp', 6, 'UTC'))), in(e.event, tuple('step one', 'step three', 'step two'))), or(ifNull(equals(step_0, 1), 0), ifNull(equals(step_1, 1), 0), ifNull(equals(step_2, 1), 0)))))
              WHERE ifNull(equals(step_0, 1), 0)))
        GROUP BY aggregation_target,
                 steps
        HAVING ifNull(equals(steps, max(max_steps)), isNull(steps)
                      and isNull(max(max_steps))))
<<<<<<< HEAD
     WHERE arrayExists(y -> y = steps, [1, 2, 3])
=======
     WHERE in(steps,
              [1, 2, 3])
>>>>>>> c76f4366
     ORDER BY aggregation_target ASC) AS source
  ORDER BY source.id ASC
  LIMIT 101
  OFFSET 0 SETTINGS optimize_aggregation_in_order=1,
                    join_algorithm='auto',
                    readonly=2,
                    max_execution_time=60,
                    allow_experimental_object_type=1,
                    format_csv_allow_double_quotes=0,
                    max_ast_elements=4000000,
                    max_expanded_ast_elements=4000000,
                    max_bytes_before_external_group_by=0,
                    allow_experimental_analyzer=1,
                    transform_null_in=1
  '''
# ---<|MERGE_RESOLUTION|>--- conflicted
+++ resolved
@@ -257,12 +257,8 @@
                  steps
         HAVING ifNull(equals(steps, max(max_steps)), isNull(steps)
                       and isNull(max(max_steps))))
-<<<<<<< HEAD
-     WHERE arrayExists(y -> y = steps, [1, 2, 3])
-=======
      WHERE in(steps,
               [1, 2, 3])
->>>>>>> c76f4366
      ORDER BY aggregation_target ASC) AS source
   ORDER BY source.id ASC
   LIMIT 101
