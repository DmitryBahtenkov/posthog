--- conflicted
+++ resolved
@@ -14,29 +14,24 @@
     def visit_select_query(self, node: ast.SelectQuery):
         columns: List[ast.Expr] = []
         for column in node.select:
-<<<<<<< HEAD
-            if isinstance(column.symbol, ast.SplashSymbol):
-                splash = column.symbol
-                table = splash.table
-                while isinstance(table, ast.TableAliasSymbol):
-                    table = table.table
-                if isinstance(table, ast.TableSymbol):
-                    database_fields = table.table.get_splash()
-                    for key in database_fields.keys():
-                        columns.append(ast.Field(chain=[key], symbol=ast.FieldSymbol(name=key, table=splash.table)))
-                elif isinstance(table, ast.LazyTableSymbol):
-                    database_fields = table.joined_table.table.get_splash()
-                    for key in database_fields.keys():
-                        columns.append(ast.Field(chain=[key], symbol=ast.FieldSymbol(name=key, table=splash.table)))
-=======
             if isinstance(column.symbol, ast.AsteriskSymbol):
                 asterisk = column.symbol
-                if isinstance(asterisk.table, ast.TableSymbol) or isinstance(asterisk.table, ast.TableAliasSymbol):
+                if (
+                    isinstance(asterisk.table, ast.TableSymbol)
+                    or isinstance(asterisk.table, ast.TableAliasSymbol)
+                    or isinstance(asterisk.table, ast.LazyTableSymbol)
+                ):
                     table = asterisk.table
                     while isinstance(table, ast.TableAliasSymbol):
                         table = table.table
                     if isinstance(table, ast.TableSymbol):
                         database_fields = table.table.get_asterisk()
+                        for key in database_fields.keys():
+                            columns.append(
+                                ast.Field(chain=[key], symbol=ast.FieldSymbol(name=key, table=asterisk.table))
+                            )
+                    elif isinstance(table, ast.LazyTableSymbol):
+                        database_fields = table.joined_table.table.get_asterisk()
                         for key in database_fields.keys():
                             columns.append(
                                 ast.Field(chain=[key], symbol=ast.FieldSymbol(name=key, table=asterisk.table))
@@ -56,7 +51,6 @@
                             )
                     else:
                         raise ValueError("Can't expand asterisk (*) on subquery")
->>>>>>> 88d1a195
                 else:
                     raise ValueError(f"Can't expand asterisk (*) on a symbol of type {type(asterisk.table).__name__}")
 
