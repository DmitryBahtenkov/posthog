# name: TestFOSSFunnel.test_funnel_conversion_window_seconds
  '
  
  SELECT countIf(steps = 1) step_1,
         countIf(steps = 2) step_2,
         countIf(steps = 3) step_3,
         avg(step_1_average_conversion_time_inner) step_1_average_conversion_time,
         avg(step_2_average_conversion_time_inner) step_2_average_conversion_time,
         median(step_1_median_conversion_time_inner) step_1_median_conversion_time,
         median(step_2_median_conversion_time_inner) step_2_median_conversion_time
  FROM
    (SELECT aggregation_target,
            steps,
            avg(step_1_conversion_time) step_1_average_conversion_time_inner,
            avg(step_2_conversion_time) step_2_average_conversion_time_inner,
            median(step_1_conversion_time) step_1_median_conversion_time_inner,
            median(step_2_conversion_time) step_2_median_conversion_time_inner
     FROM
       (SELECT aggregation_target,
               steps,
               max(steps) over (PARTITION BY aggregation_target) as max_steps,
                               step_1_conversion_time,
                               step_2_conversion_time
        FROM
          (SELECT *,
                  if(latest_0 <= latest_1
                     AND latest_1 <= latest_0 + INTERVAL 15 SECOND
                     AND latest_1 <= latest_2
                     AND latest_2 <= latest_0 + INTERVAL 15 SECOND, 3, if(latest_0 <= latest_1
                                                                          AND latest_1 <= latest_0 + INTERVAL 15 SECOND, 2, 1)) AS steps ,
                  if(isNotNull(latest_1)
                     AND latest_1 <= latest_0 + INTERVAL 15 SECOND, dateDiff('second', toDateTime(latest_0), toDateTime(latest_1)), NULL) step_1_conversion_time,
                  if(isNotNull(latest_2)
                     AND latest_2 <= latest_1 + INTERVAL 15 SECOND, dateDiff('second', toDateTime(latest_1), toDateTime(latest_2)), NULL) step_2_conversion_time
           FROM
             (SELECT aggregation_target,
                     timestamp,
                     step_0,
                     latest_0,
                     step_1,
                     latest_1,
                     step_2,
                     min(latest_2) over (PARTITION by aggregation_target
                                         ORDER BY timestamp DESC ROWS BETWEEN UNBOUNDED PRECEDING AND 0 PRECEDING) latest_2
              FROM
                (SELECT aggregation_target,
                        timestamp,
                        step_0,
                        latest_0,
                        step_1,
                        latest_1,
                        step_2,
                        if(latest_2 < latest_1, NULL, latest_2) as latest_2
                 FROM
                   (SELECT aggregation_target,
                           timestamp,
                           step_0,
                           latest_0,
                           step_1,
                           min(latest_1) over (PARTITION by aggregation_target
                                               ORDER BY timestamp DESC ROWS BETWEEN UNBOUNDED PRECEDING AND 0 PRECEDING) latest_1,
                                              step_2,
                                              min(latest_2) over (PARTITION by aggregation_target
                                                                  ORDER BY timestamp DESC ROWS BETWEEN UNBOUNDED PRECEDING AND 0 PRECEDING) latest_2
                    FROM
                      (SELECT e.timestamp as timestamp,
                              pdi.person_id as aggregation_target,
                              pdi.person_id as person_id ,
                              if(event = 'step one', 1, 0) as step_0,
                              if(step_0 = 1, timestamp, null) as latest_0,
                              if(event = 'step two', 1, 0) as step_1,
                              if(step_1 = 1, timestamp, null) as latest_1,
                              if(event = 'step three', 1, 0) as step_2,
                              if(step_2 = 1, timestamp, null) as latest_2
                       FROM events e
                       INNER JOIN
                         (SELECT distinct_id,
                                 argMax(person_id, version) as person_id
                          FROM person_distinct_id2
                          WHERE team_id = 2
                          GROUP BY distinct_id
                          HAVING argMax(is_deleted, version) = 0) AS pdi ON e.distinct_id = pdi.distinct_id
                       WHERE team_id = 2
                         AND event IN ['step one', 'step three', 'step two']
                         AND toTimeZone(timestamp, 'UTC') >= toDateTime('2021-05-01 00:00:00', 'UTC')
                         AND toTimeZone(timestamp, 'UTC') <= toDateTime('2021-05-14 23:59:59', 'UTC')
                         AND (step_0 = 1
                              OR step_1 = 1
                              OR step_2 = 1) ))))
           WHERE step_0 = 1 ))
     GROUP BY aggregation_target,
              steps
     HAVING steps = max_steps)
  '
---
# name: TestFOSSFunnel.test_funnel_conversion_window_seconds.1
  '
  
  SELECT aggregation_target AS actor_id
  FROM
    (SELECT aggregation_target,
            steps,
            avg(step_1_conversion_time) step_1_average_conversion_time_inner,
            avg(step_2_conversion_time) step_2_average_conversion_time_inner,
            median(step_1_conversion_time) step_1_median_conversion_time_inner,
            median(step_2_conversion_time) step_2_median_conversion_time_inner
     FROM
       (SELECT aggregation_target,
               steps,
               max(steps) over (PARTITION BY aggregation_target) as max_steps,
                               step_1_conversion_time,
                               step_2_conversion_time
        FROM
          (SELECT *,
                  if(latest_0 <= latest_1
                     AND latest_1 <= latest_0 + INTERVAL 15 SECOND
                     AND latest_1 <= latest_2
                     AND latest_2 <= latest_0 + INTERVAL 15 SECOND, 3, if(latest_0 <= latest_1
                                                                          AND latest_1 <= latest_0 + INTERVAL 15 SECOND, 2, 1)) AS steps ,
                  if(isNotNull(latest_1)
                     AND latest_1 <= latest_0 + INTERVAL 15 SECOND, dateDiff('second', toDateTime(latest_0), toDateTime(latest_1)), NULL) step_1_conversion_time,
                  if(isNotNull(latest_2)
                     AND latest_2 <= latest_1 + INTERVAL 15 SECOND, dateDiff('second', toDateTime(latest_1), toDateTime(latest_2)), NULL) step_2_conversion_time
           FROM
             (SELECT aggregation_target,
                     timestamp,
                     step_0,
                     latest_0,
                     step_1,
                     latest_1,
                     step_2,
                     min(latest_2) over (PARTITION by aggregation_target
                                         ORDER BY timestamp DESC ROWS BETWEEN UNBOUNDED PRECEDING AND 0 PRECEDING) latest_2
              FROM
                (SELECT aggregation_target,
                        timestamp,
                        step_0,
                        latest_0,
                        step_1,
                        latest_1,
                        step_2,
                        if(latest_2 < latest_1, NULL, latest_2) as latest_2
                 FROM
                   (SELECT aggregation_target,
                           timestamp,
                           step_0,
                           latest_0,
                           step_1,
                           min(latest_1) over (PARTITION by aggregation_target
                                               ORDER BY timestamp DESC ROWS BETWEEN UNBOUNDED PRECEDING AND 0 PRECEDING) latest_1,
                                              step_2,
                                              min(latest_2) over (PARTITION by aggregation_target
                                                                  ORDER BY timestamp DESC ROWS BETWEEN UNBOUNDED PRECEDING AND 0 PRECEDING) latest_2
                    FROM
                      (SELECT e.timestamp as timestamp,
                              pdi.person_id as aggregation_target,
                              pdi.person_id as person_id ,
                              if(event = 'step one', 1, 0) as step_0,
                              if(step_0 = 1, timestamp, null) as latest_0,
                              if(event = 'step two', 1, 0) as step_1,
                              if(step_1 = 1, timestamp, null) as latest_1,
                              if(event = 'step three', 1, 0) as step_2,
                              if(step_2 = 1, timestamp, null) as latest_2
                       FROM events e
                       INNER JOIN
                         (SELECT distinct_id,
                                 argMax(person_id, version) as person_id
                          FROM person_distinct_id2
                          WHERE team_id = 2
                          GROUP BY distinct_id
                          HAVING argMax(is_deleted, version) = 0) AS pdi ON e.distinct_id = pdi.distinct_id
                       WHERE team_id = 2
                         AND event IN ['step one', 'step three', 'step two']
                         AND toTimeZone(timestamp, 'UTC') >= toDateTime('2021-05-01 00:00:00', 'UTC')
                         AND toTimeZone(timestamp, 'UTC') <= toDateTime('2021-05-14 23:59:59', 'UTC')
                         AND (step_0 = 1
                              OR step_1 = 1
                              OR step_2 = 1) ))))
           WHERE step_0 = 1 ))
     GROUP BY aggregation_target,
              steps
     HAVING steps = max_steps)
  WHERE steps IN [2, 3]
  ORDER BY aggregation_target
  LIMIT 100
  OFFSET 0
  '
---
# name: TestFOSSFunnel.test_funnel_events_with_person_on_events_v2
  '
  
  SELECT distinct_id,
         person_id
  FROM events
  WHERE team_id = 2
    AND distinct_id IN ('stopped_after_signup',
                        'stopped_after_pay')
  GROUP BY distinct_id,
           person_id
  ORDER BY if(distinct_id = 'stopped_after_signup', -1, 0)
  '
---
# name: TestFOSSFunnel.test_funnel_events_with_person_on_events_v2.1
  '
  
  SELECT countIf(steps = 1) step_1,
         countIf(steps = 2) step_2,
         countIf(steps = 3) step_3,
         avg(step_1_average_conversion_time_inner) step_1_average_conversion_time,
         avg(step_2_average_conversion_time_inner) step_2_average_conversion_time,
         median(step_1_median_conversion_time_inner) step_1_median_conversion_time,
         median(step_2_median_conversion_time_inner) step_2_median_conversion_time
  FROM
    (SELECT aggregation_target,
            steps,
            avg(step_1_conversion_time) step_1_average_conversion_time_inner,
            avg(step_2_conversion_time) step_2_average_conversion_time_inner,
            median(step_1_conversion_time) step_1_median_conversion_time_inner,
            median(step_2_conversion_time) step_2_median_conversion_time_inner
     FROM
       (SELECT aggregation_target,
               steps,
               max(steps) over (PARTITION BY aggregation_target) as max_steps,
                               step_1_conversion_time,
                               step_2_conversion_time
        FROM
          (SELECT *,
                  if(latest_0 <= latest_1
                     AND latest_1 <= latest_0 + INTERVAL 14 DAY
                     AND latest_1 <= latest_2
                     AND latest_2 <= latest_0 + INTERVAL 14 DAY, 3, if(latest_0 <= latest_1
                                                                       AND latest_1 <= latest_0 + INTERVAL 14 DAY, 2, 1)) AS steps ,
                  if(isNotNull(latest_1)
                     AND latest_1 <= latest_0 + INTERVAL 14 DAY, dateDiff('second', toDateTime(latest_0), toDateTime(latest_1)), NULL) step_1_conversion_time,
                  if(isNotNull(latest_2)
                     AND latest_2 <= latest_1 + INTERVAL 14 DAY, dateDiff('second', toDateTime(latest_1), toDateTime(latest_2)), NULL) step_2_conversion_time
           FROM
             (SELECT aggregation_target,
                     timestamp,
                     step_0,
                     latest_0,
                     step_1,
                     latest_1,
                     step_2,
                     min(latest_2) over (PARTITION by aggregation_target
                                         ORDER BY timestamp DESC ROWS BETWEEN UNBOUNDED PRECEDING AND 0 PRECEDING) latest_2
              FROM
                (SELECT aggregation_target,
                        timestamp,
                        step_0,
                        latest_0,
                        step_1,
                        latest_1,
                        step_2,
                        if(latest_2 < latest_1, NULL, latest_2) as latest_2
                 FROM
                   (SELECT aggregation_target,
                           timestamp,
                           step_0,
                           latest_0,
                           step_1,
                           min(latest_1) over (PARTITION by aggregation_target
                                               ORDER BY timestamp DESC ROWS BETWEEN UNBOUNDED PRECEDING AND 0 PRECEDING) latest_1,
                                              step_2,
                                              min(latest_2) over (PARTITION by aggregation_target
                                                                  ORDER BY timestamp DESC ROWS BETWEEN UNBOUNDED PRECEDING AND 0 PRECEDING) latest_2
                    FROM
                      (SELECT e.timestamp as timestamp,
                              if(notEmpty(overrides.person_id), overrides.person_id, e.person_id) as aggregation_target,
                              if(notEmpty(overrides.person_id), overrides.person_id, e.person_id) as person_id ,
                              if(event = 'user signed up', 1, 0) as step_0,
                              if(step_0 = 1, timestamp, null) as latest_0,
                              if(((((match(elements_chain, '(^|;)button(\\.|$|;|:)'))
                                    AND (match(elements_chain, '(text="Pay\\ \\$10")')))
                                   AND event = '$autocapture')) , 1, 0) as step_1,
                              if(step_1 = 1, timestamp, null) as latest_1,
                              if(((((match(elements_chain, '(^|;)a(\\.|$|;|:)'))
                                    AND (match(elements_chain, '(href="/movie")')))
                                   AND event = '$autocapture')) , 1, 0) as step_2,
                              if(step_2 = 1, timestamp, null) as latest_2
                       FROM events e
                       LEFT OUTER JOIN
                         (SELECT override_person_id as person_id,
                                 old_person_id
                          FROM person_overrides
                          WHERE team_id = 2 ) AS overrides ON e.person_id = overrides.old_person_id
                       WHERE team_id = 2
                         AND event IN ['$autocapture', 'user signed up', '$autocapture', '$autocapture']
<<<<<<< HEAD
                         AND toTimeZone(timestamp, 'UTC') >= toDateTime('2023-03-24 00:00:00', 'UTC')
                         AND toTimeZone(timestamp, 'UTC') <= toDateTime('2023-03-31 23:59:59', 'UTC')
=======
                         AND toTimeZone(timestamp, 'UTC') >= toDateTime('2011-12-25 00:00:00', 'UTC')
                         AND toTimeZone(timestamp, 'UTC') <= toDateTime('2012-01-01 23:59:59', 'UTC')
>>>>>>> c3497985
                         AND notEmpty(e.person_id)
                         AND (step_0 = 1
                              OR step_1 = 1
                              OR step_2 = 1) ))))
           WHERE step_0 = 1 ))
     GROUP BY aggregation_target,
              steps
     HAVING steps = max_steps)
  '
---
# name: TestFOSSFunnel.test_funnel_with_cohorts_step_filter
  '
  
  SELECT countIf(steps = 1) step_1,
         countIf(steps = 2) step_2,
         avg(step_1_average_conversion_time_inner) step_1_average_conversion_time,
         median(step_1_median_conversion_time_inner) step_1_median_conversion_time
  FROM
    (SELECT aggregation_target,
            steps,
            avg(step_1_conversion_time) step_1_average_conversion_time_inner,
            median(step_1_conversion_time) step_1_median_conversion_time_inner
     FROM
       (SELECT aggregation_target,
               steps,
               max(steps) over (PARTITION BY aggregation_target) as max_steps,
                               step_1_conversion_time
        FROM
          (SELECT *,
                  if(latest_0 <= latest_1
                     AND latest_1 <= latest_0 + INTERVAL 14 DAY, 2, 1) AS steps ,
                  if(isNotNull(latest_1)
                     AND latest_1 <= latest_0 + INTERVAL 14 DAY, dateDiff('second', toDateTime(latest_0), toDateTime(latest_1)), NULL) step_1_conversion_time
           FROM
             (SELECT aggregation_target,
                     timestamp,
                     step_0,
                     latest_0,
                     step_1,
                     min(latest_1) over (PARTITION by aggregation_target
                                         ORDER BY timestamp DESC ROWS BETWEEN UNBOUNDED PRECEDING AND 0 PRECEDING) latest_1
              FROM
                (SELECT e.timestamp as timestamp,
                        pdi.person_id as aggregation_target,
                        pdi.person_id as person_id ,
                        if(event = 'user signed up'
                           AND (person_id IN
                                  (SELECT id
                                   FROM person
                                   WHERE team_id = 2
                                     AND id IN
                                       (SELECT id
                                        FROM person
                                        WHERE team_id = 2
                                          AND ((replaceRegexpAll(JSONExtractRaw(person.properties, 'email'), '^"|"$', '') ILIKE '%.com%')) )
                                   GROUP BY id
                                   HAVING max(is_deleted) = 0
                                   AND ((replaceRegexpAll(JSONExtractRaw(argMax(person.properties, version), 'email'), '^"|"$', '') ILIKE '%.com%')))), 1, 0) as step_0,
                        if(step_0 = 1, timestamp, null) as latest_0,
                        if(event = 'paid', 1, 0) as step_1,
                        if(step_1 = 1, timestamp, null) as latest_1
                 FROM events e
                 INNER JOIN
                   (SELECT distinct_id,
                           argMax(person_id, version) as person_id
                    FROM person_distinct_id2
                    WHERE team_id = 2
                    GROUP BY distinct_id
                    HAVING argMax(is_deleted, version) = 0) AS pdi ON e.distinct_id = pdi.distinct_id
                 INNER JOIN
                   (SELECT id
                    FROM person
                    WHERE team_id = 2
                    GROUP BY id
                    HAVING max(is_deleted) = 0) person ON person.id = pdi.person_id
                 WHERE team_id = 2
                   AND event IN ['paid', 'user signed up']
                   AND toTimeZone(timestamp, 'UTC') >= toDateTime('2020-01-01 00:00:00', 'UTC')
                   AND toTimeZone(timestamp, 'UTC') <= toDateTime('2020-01-14 23:59:59', 'UTC')
                   AND (step_0 = 1
                        OR step_1 = 1) ))
           WHERE step_0 = 1 ))
     GROUP BY aggregation_target,
              steps
     HAVING steps = max_steps)
  '
---
# name: TestFOSSFunnel.test_funnel_with_precalculated_cohort_step_filter
  '
  
  SELECT count(*)
  FROM
    (SELECT 1
     FROM cohortpeople
     WHERE team_id = 2
       AND cohort_id = 2
     GROUP BY person_id,
              cohort_id,
              team_id,
              version
     HAVING sum(sign) > 0)
  '
---
# name: TestFOSSFunnel.test_funnel_with_precalculated_cohort_step_filter.1
  '
  
  SELECT count(*)
  FROM
    (SELECT 1
     FROM cohortpeople
     WHERE team_id = 2
       AND cohort_id = 2
     GROUP BY person_id,
              cohort_id,
              team_id,
              version
     HAVING sum(sign) > 0)
  '
---
# name: TestFOSSFunnel.test_funnel_with_precalculated_cohort_step_filter.2
  '
  
  SELECT countIf(steps = 1) step_1,
         countIf(steps = 2) step_2,
         avg(step_1_average_conversion_time_inner) step_1_average_conversion_time,
         median(step_1_median_conversion_time_inner) step_1_median_conversion_time
  FROM
    (SELECT aggregation_target,
            steps,
            avg(step_1_conversion_time) step_1_average_conversion_time_inner,
            median(step_1_conversion_time) step_1_median_conversion_time_inner
     FROM
       (SELECT aggregation_target,
               steps,
               max(steps) over (PARTITION BY aggregation_target) as max_steps,
                               step_1_conversion_time
        FROM
          (SELECT *,
                  if(latest_0 <= latest_1
                     AND latest_1 <= latest_0 + INTERVAL 14 DAY, 2, 1) AS steps ,
                  if(isNotNull(latest_1)
                     AND latest_1 <= latest_0 + INTERVAL 14 DAY, dateDiff('second', toDateTime(latest_0), toDateTime(latest_1)), NULL) step_1_conversion_time
           FROM
             (SELECT aggregation_target,
                     timestamp,
                     step_0,
                     latest_0,
                     step_1,
                     min(latest_1) over (PARTITION by aggregation_target
                                         ORDER BY timestamp DESC ROWS BETWEEN UNBOUNDED PRECEDING AND 0 PRECEDING) latest_1
              FROM
                (SELECT e.timestamp as timestamp,
                        pdi.person_id as aggregation_target,
                        pdi.person_id as person_id ,
                        if(event = 'user signed up'
                           AND (person_id IN
                                  (SELECT person_id
                                   FROM cohortpeople
                                   WHERE team_id = 2
                                     AND cohort_id = 2
                                   GROUP BY person_id, cohort_id, team_id, version
                                   HAVING sum(sign) > 0)), 1, 0) as step_0,
                        if(step_0 = 1, timestamp, null) as latest_0,
                        if(event = 'paid', 1, 0) as step_1,
                        if(step_1 = 1, timestamp, null) as latest_1
                 FROM events e
                 INNER JOIN
                   (SELECT distinct_id,
                           argMax(person_id, version) as person_id
                    FROM person_distinct_id2
                    WHERE team_id = 2
                    GROUP BY distinct_id
                    HAVING argMax(is_deleted, version) = 0) AS pdi ON e.distinct_id = pdi.distinct_id
                 INNER JOIN
                   (SELECT id
                    FROM person
                    WHERE team_id = 2
                    GROUP BY id
                    HAVING max(is_deleted) = 0) person ON person.id = pdi.person_id
                 WHERE team_id = 2
                   AND event IN ['paid', 'user signed up']
                   AND toTimeZone(timestamp, 'UTC') >= toDateTime('2020-01-01 00:00:00', 'UTC')
                   AND toTimeZone(timestamp, 'UTC') <= toDateTime('2020-01-14 23:59:59', 'UTC')
                   AND (step_0 = 1
                        OR step_1 = 1) ))
           WHERE step_0 = 1 ))
     GROUP BY aggregation_target,
              steps
     HAVING steps = max_steps)
  '
---
# name: TestFOSSFunnel.test_funnel_with_property_groups
  '
  
  SELECT countIf(steps = 1) step_1,
         countIf(steps = 2) step_2,
         countIf(steps = 3) step_3,
         avg(step_1_average_conversion_time_inner) step_1_average_conversion_time,
         avg(step_2_average_conversion_time_inner) step_2_average_conversion_time,
         median(step_1_median_conversion_time_inner) step_1_median_conversion_time,
         median(step_2_median_conversion_time_inner) step_2_median_conversion_time
  FROM
    (SELECT aggregation_target,
            steps,
            avg(step_1_conversion_time) step_1_average_conversion_time_inner,
            avg(step_2_conversion_time) step_2_average_conversion_time_inner,
            median(step_1_conversion_time) step_1_median_conversion_time_inner,
            median(step_2_conversion_time) step_2_median_conversion_time_inner
     FROM
       (SELECT aggregation_target,
               steps,
               max(steps) over (PARTITION BY aggregation_target) as max_steps,
                               step_1_conversion_time,
                               step_2_conversion_time
        FROM
          (SELECT *,
                  if(latest_0 <= latest_1
                     AND latest_1 <= latest_0 + INTERVAL 14 DAY
                     AND latest_1 <= latest_2
                     AND latest_2 <= latest_0 + INTERVAL 14 DAY, 3, if(latest_0 <= latest_1
                                                                       AND latest_1 <= latest_0 + INTERVAL 14 DAY, 2, 1)) AS steps ,
                  if(isNotNull(latest_1)
                     AND latest_1 <= latest_0 + INTERVAL 14 DAY, dateDiff('second', toDateTime(latest_0), toDateTime(latest_1)), NULL) step_1_conversion_time,
                  if(isNotNull(latest_2)
                     AND latest_2 <= latest_1 + INTERVAL 14 DAY, dateDiff('second', toDateTime(latest_1), toDateTime(latest_2)), NULL) step_2_conversion_time
           FROM
             (SELECT aggregation_target,
                     timestamp,
                     step_0,
                     latest_0,
                     step_1,
                     latest_1,
                     step_2,
                     min(latest_2) over (PARTITION by aggregation_target
                                         ORDER BY timestamp DESC ROWS BETWEEN UNBOUNDED PRECEDING AND 0 PRECEDING) latest_2
              FROM
                (SELECT aggregation_target,
                        timestamp,
                        step_0,
                        latest_0,
                        step_1,
                        latest_1,
                        step_2,
                        if(latest_2 < latest_1, NULL, latest_2) as latest_2
                 FROM
                   (SELECT aggregation_target,
                           timestamp,
                           step_0,
                           latest_0,
                           step_1,
                           min(latest_1) over (PARTITION by aggregation_target
                                               ORDER BY timestamp DESC ROWS BETWEEN UNBOUNDED PRECEDING AND 0 PRECEDING) latest_1,
                                              step_2,
                                              min(latest_2) over (PARTITION by aggregation_target
                                                                  ORDER BY timestamp DESC ROWS BETWEEN UNBOUNDED PRECEDING AND 0 PRECEDING) latest_2
                    FROM
                      (SELECT e.timestamp as timestamp,
                              pdi.person_id as aggregation_target,
                              pdi.person_id as person_id ,
                              if(event = 'user signed up', 1, 0) as step_0,
                              if(step_0 = 1, timestamp, null) as latest_0,
                              if(event = '$pageview'
                                 AND (has(['aloha.com'], replaceRegexpAll(JSONExtractRaw(properties, '$current_url'), '^"|"$', ''))), 1, 0) as step_1,
                              if(step_1 = 1, timestamp, null) as latest_1,
                              if(event = '$pageview'
                                 AND (has(['aloha2.com'], replaceRegexpAll(JSONExtractRaw(properties, '$current_url'), '^"|"$', ''))), 1, 0) as step_2,
                              if(step_2 = 1, timestamp, null) as latest_2
                       FROM events e
                       INNER JOIN
                         (SELECT distinct_id,
                                 argMax(person_id, version) as person_id
                          FROM person_distinct_id2
                          WHERE team_id = 2
                          GROUP BY distinct_id
                          HAVING argMax(is_deleted, version) = 0) AS pdi ON e.distinct_id = pdi.distinct_id
                       INNER JOIN
                         (SELECT id
                          FROM person
                          WHERE team_id = 2
                            AND id IN
                              (SELECT id
                               FROM person
                               WHERE team_id = 2
                                 AND ((replaceRegexpAll(JSONExtractRaw(person.properties, 'email'), '^"|"$', '') ILIKE '%.com%'
                                       AND has(['20'], replaceRegexpAll(JSONExtractRaw(person.properties, 'age'), '^"|"$', '')))
                                      OR (replaceRegexpAll(JSONExtractRaw(person.properties, 'email'), '^"|"$', '') ILIKE '%.org%'
                                          OR has(['28'], replaceRegexpAll(JSONExtractRaw(person.properties, 'age'), '^"|"$', '')))) )
                          GROUP BY id
                          HAVING max(is_deleted) = 0
                          AND ((replaceRegexpAll(JSONExtractRaw(argMax(person.properties, version), 'email'), '^"|"$', '') ILIKE '%.com%'
                                AND has(['20'], replaceRegexpAll(JSONExtractRaw(argMax(person.properties, version), 'age'), '^"|"$', '')))
                               OR (replaceRegexpAll(JSONExtractRaw(argMax(person.properties, version), 'email'), '^"|"$', '') ILIKE '%.org%'
                                   OR has(['28'], replaceRegexpAll(JSONExtractRaw(argMax(person.properties, version), 'age'), '^"|"$', ''))))) person ON person.id = pdi.person_id
                       WHERE team_id = 2
                         AND event IN ['$pageview', 'user signed up']
                         AND toTimeZone(timestamp, 'UTC') >= toDateTime('2020-01-01 00:00:00', 'UTC')
                         AND toTimeZone(timestamp, 'UTC') <= toDateTime('2020-07-01 23:59:59', 'UTC')
                         AND (step_0 = 1
                              OR step_1 = 1
                              OR step_2 = 1) ))))
           WHERE step_0 = 1 ))
     GROUP BY aggregation_target,
              steps
     HAVING steps = max_steps)
  '
---
# name: TestFOSSFunnel.test_funnel_with_property_groups.1
  '
  
  SELECT aggregation_target AS actor_id
  FROM
    (SELECT aggregation_target,
            steps,
            avg(step_1_conversion_time) step_1_average_conversion_time_inner,
            avg(step_2_conversion_time) step_2_average_conversion_time_inner,
            median(step_1_conversion_time) step_1_median_conversion_time_inner,
            median(step_2_conversion_time) step_2_median_conversion_time_inner
     FROM
       (SELECT aggregation_target,
               steps,
               max(steps) over (PARTITION BY aggregation_target) as max_steps,
                               step_1_conversion_time,
                               step_2_conversion_time
        FROM
          (SELECT *,
                  if(latest_0 <= latest_1
                     AND latest_1 <= latest_0 + INTERVAL 14 DAY
                     AND latest_1 <= latest_2
                     AND latest_2 <= latest_0 + INTERVAL 14 DAY, 3, if(latest_0 <= latest_1
                                                                       AND latest_1 <= latest_0 + INTERVAL 14 DAY, 2, 1)) AS steps ,
                  if(isNotNull(latest_1)
                     AND latest_1 <= latest_0 + INTERVAL 14 DAY, dateDiff('second', toDateTime(latest_0), toDateTime(latest_1)), NULL) step_1_conversion_time,
                  if(isNotNull(latest_2)
                     AND latest_2 <= latest_1 + INTERVAL 14 DAY, dateDiff('second', toDateTime(latest_1), toDateTime(latest_2)), NULL) step_2_conversion_time
           FROM
             (SELECT aggregation_target,
                     timestamp,
                     step_0,
                     latest_0,
                     step_1,
                     latest_1,
                     step_2,
                     min(latest_2) over (PARTITION by aggregation_target
                                         ORDER BY timestamp DESC ROWS BETWEEN UNBOUNDED PRECEDING AND 0 PRECEDING) latest_2
              FROM
                (SELECT aggregation_target,
                        timestamp,
                        step_0,
                        latest_0,
                        step_1,
                        latest_1,
                        step_2,
                        if(latest_2 < latest_1, NULL, latest_2) as latest_2
                 FROM
                   (SELECT aggregation_target,
                           timestamp,
                           step_0,
                           latest_0,
                           step_1,
                           min(latest_1) over (PARTITION by aggregation_target
                                               ORDER BY timestamp DESC ROWS BETWEEN UNBOUNDED PRECEDING AND 0 PRECEDING) latest_1,
                                              step_2,
                                              min(latest_2) over (PARTITION by aggregation_target
                                                                  ORDER BY timestamp DESC ROWS BETWEEN UNBOUNDED PRECEDING AND 0 PRECEDING) latest_2
                    FROM
                      (SELECT e.timestamp as timestamp,
                              pdi.person_id as aggregation_target,
                              pdi.person_id as person_id ,
                              if(event = 'user signed up', 1, 0) as step_0,
                              if(step_0 = 1, timestamp, null) as latest_0,
                              if(event = '$pageview'
                                 AND (has(['aloha.com'], replaceRegexpAll(JSONExtractRaw(properties, '$current_url'), '^"|"$', ''))), 1, 0) as step_1,
                              if(step_1 = 1, timestamp, null) as latest_1,
                              if(event = '$pageview'
                                 AND (has(['aloha2.com'], replaceRegexpAll(JSONExtractRaw(properties, '$current_url'), '^"|"$', ''))), 1, 0) as step_2,
                              if(step_2 = 1, timestamp, null) as latest_2
                       FROM events e
                       INNER JOIN
                         (SELECT distinct_id,
                                 argMax(person_id, version) as person_id
                          FROM person_distinct_id2
                          WHERE team_id = 2
                          GROUP BY distinct_id
                          HAVING argMax(is_deleted, version) = 0) AS pdi ON e.distinct_id = pdi.distinct_id
                       INNER JOIN
                         (SELECT id
                          FROM person
                          WHERE team_id = 2
                            AND id IN
                              (SELECT id
                               FROM person
                               WHERE team_id = 2
                                 AND ((replaceRegexpAll(JSONExtractRaw(person.properties, 'email'), '^"|"$', '') ILIKE '%.com%'
                                       AND has(['20'], replaceRegexpAll(JSONExtractRaw(person.properties, 'age'), '^"|"$', '')))
                                      OR (replaceRegexpAll(JSONExtractRaw(person.properties, 'email'), '^"|"$', '') ILIKE '%.org%'
                                          OR has(['28'], replaceRegexpAll(JSONExtractRaw(person.properties, 'age'), '^"|"$', '')))) )
                          GROUP BY id
                          HAVING max(is_deleted) = 0
                          AND ((replaceRegexpAll(JSONExtractRaw(argMax(person.properties, version), 'email'), '^"|"$', '') ILIKE '%.com%'
                                AND has(['20'], replaceRegexpAll(JSONExtractRaw(argMax(person.properties, version), 'age'), '^"|"$', '')))
                               OR (replaceRegexpAll(JSONExtractRaw(argMax(person.properties, version), 'email'), '^"|"$', '') ILIKE '%.org%'
                                   OR has(['28'], replaceRegexpAll(JSONExtractRaw(argMax(person.properties, version), 'age'), '^"|"$', ''))))) person ON person.id = pdi.person_id
                       WHERE team_id = 2
                         AND event IN ['$pageview', 'user signed up']
                         AND toTimeZone(timestamp, 'UTC') >= toDateTime('2020-01-01 00:00:00', 'UTC')
                         AND toTimeZone(timestamp, 'UTC') <= toDateTime('2020-07-01 23:59:59', 'UTC')
                         AND (step_0 = 1
                              OR step_1 = 1
                              OR step_2 = 1) ))))
           WHERE step_0 = 1 ))
     GROUP BY aggregation_target,
              steps
     HAVING steps = max_steps)
  WHERE steps IN [1, 2, 3]
  ORDER BY aggregation_target
  LIMIT 100
  OFFSET 0
  '
---
# name: TestFOSSFunnel.test_funnel_with_property_groups.2
  '
  
  SELECT aggregation_target AS actor_id
  FROM
    (SELECT aggregation_target,
            steps,
            avg(step_1_conversion_time) step_1_average_conversion_time_inner,
            avg(step_2_conversion_time) step_2_average_conversion_time_inner,
            median(step_1_conversion_time) step_1_median_conversion_time_inner,
            median(step_2_conversion_time) step_2_median_conversion_time_inner
     FROM
       (SELECT aggregation_target,
               steps,
               max(steps) over (PARTITION BY aggregation_target) as max_steps,
                               step_1_conversion_time,
                               step_2_conversion_time
        FROM
          (SELECT *,
                  if(latest_0 <= latest_1
                     AND latest_1 <= latest_0 + INTERVAL 14 DAY
                     AND latest_1 <= latest_2
                     AND latest_2 <= latest_0 + INTERVAL 14 DAY, 3, if(latest_0 <= latest_1
                                                                       AND latest_1 <= latest_0 + INTERVAL 14 DAY, 2, 1)) AS steps ,
                  if(isNotNull(latest_1)
                     AND latest_1 <= latest_0 + INTERVAL 14 DAY, dateDiff('second', toDateTime(latest_0), toDateTime(latest_1)), NULL) step_1_conversion_time,
                  if(isNotNull(latest_2)
                     AND latest_2 <= latest_1 + INTERVAL 14 DAY, dateDiff('second', toDateTime(latest_1), toDateTime(latest_2)), NULL) step_2_conversion_time
           FROM
             (SELECT aggregation_target,
                     timestamp,
                     step_0,
                     latest_0,
                     step_1,
                     latest_1,
                     step_2,
                     min(latest_2) over (PARTITION by aggregation_target
                                         ORDER BY timestamp DESC ROWS BETWEEN UNBOUNDED PRECEDING AND 0 PRECEDING) latest_2
              FROM
                (SELECT aggregation_target,
                        timestamp,
                        step_0,
                        latest_0,
                        step_1,
                        latest_1,
                        step_2,
                        if(latest_2 < latest_1, NULL, latest_2) as latest_2
                 FROM
                   (SELECT aggregation_target,
                           timestamp,
                           step_0,
                           latest_0,
                           step_1,
                           min(latest_1) over (PARTITION by aggregation_target
                                               ORDER BY timestamp DESC ROWS BETWEEN UNBOUNDED PRECEDING AND 0 PRECEDING) latest_1,
                                              step_2,
                                              min(latest_2) over (PARTITION by aggregation_target
                                                                  ORDER BY timestamp DESC ROWS BETWEEN UNBOUNDED PRECEDING AND 0 PRECEDING) latest_2
                    FROM
                      (SELECT e.timestamp as timestamp,
                              pdi.person_id as aggregation_target,
                              pdi.person_id as person_id ,
                              if(event = 'user signed up', 1, 0) as step_0,
                              if(step_0 = 1, timestamp, null) as latest_0,
                              if(event = '$pageview'
                                 AND (has(['aloha.com'], replaceRegexpAll(JSONExtractRaw(properties, '$current_url'), '^"|"$', ''))), 1, 0) as step_1,
                              if(step_1 = 1, timestamp, null) as latest_1,
                              if(event = '$pageview'
                                 AND (has(['aloha2.com'], replaceRegexpAll(JSONExtractRaw(properties, '$current_url'), '^"|"$', ''))), 1, 0) as step_2,
                              if(step_2 = 1, timestamp, null) as latest_2
                       FROM events e
                       INNER JOIN
                         (SELECT distinct_id,
                                 argMax(person_id, version) as person_id
                          FROM person_distinct_id2
                          WHERE team_id = 2
                          GROUP BY distinct_id
                          HAVING argMax(is_deleted, version) = 0) AS pdi ON e.distinct_id = pdi.distinct_id
                       INNER JOIN
                         (SELECT id
                          FROM person
                          WHERE team_id = 2
                            AND id IN
                              (SELECT id
                               FROM person
                               WHERE team_id = 2
                                 AND ((replaceRegexpAll(JSONExtractRaw(person.properties, 'email'), '^"|"$', '') ILIKE '%.com%'
                                       AND has(['20'], replaceRegexpAll(JSONExtractRaw(person.properties, 'age'), '^"|"$', '')))
                                      OR (replaceRegexpAll(JSONExtractRaw(person.properties, 'email'), '^"|"$', '') ILIKE '%.org%'
                                          OR has(['28'], replaceRegexpAll(JSONExtractRaw(person.properties, 'age'), '^"|"$', '')))) )
                          GROUP BY id
                          HAVING max(is_deleted) = 0
                          AND ((replaceRegexpAll(JSONExtractRaw(argMax(person.properties, version), 'email'), '^"|"$', '') ILIKE '%.com%'
                                AND has(['20'], replaceRegexpAll(JSONExtractRaw(argMax(person.properties, version), 'age'), '^"|"$', '')))
                               OR (replaceRegexpAll(JSONExtractRaw(argMax(person.properties, version), 'email'), '^"|"$', '') ILIKE '%.org%'
                                   OR has(['28'], replaceRegexpAll(JSONExtractRaw(argMax(person.properties, version), 'age'), '^"|"$', ''))))) person ON person.id = pdi.person_id
                       WHERE team_id = 2
                         AND event IN ['$pageview', 'user signed up']
                         AND toTimeZone(timestamp, 'UTC') >= toDateTime('2020-01-01 00:00:00', 'UTC')
                         AND toTimeZone(timestamp, 'UTC') <= toDateTime('2020-07-01 23:59:59', 'UTC')
                         AND (step_0 = 1
                              OR step_1 = 1
                              OR step_2 = 1) ))))
           WHERE step_0 = 1 ))
     GROUP BY aggregation_target,
              steps
     HAVING steps = max_steps)
  WHERE steps IN [2, 3]
  ORDER BY aggregation_target
  LIMIT 100
  OFFSET 0
  '
---
# name: TestFOSSFunnel.test_funnel_with_property_groups.3
  '
  
  SELECT aggregation_target AS actor_id
  FROM
    (SELECT aggregation_target,
            steps,
            avg(step_1_conversion_time) step_1_average_conversion_time_inner,
            avg(step_2_conversion_time) step_2_average_conversion_time_inner,
            median(step_1_conversion_time) step_1_median_conversion_time_inner,
            median(step_2_conversion_time) step_2_median_conversion_time_inner
     FROM
       (SELECT aggregation_target,
               steps,
               max(steps) over (PARTITION BY aggregation_target) as max_steps,
                               step_1_conversion_time,
                               step_2_conversion_time
        FROM
          (SELECT *,
                  if(latest_0 <= latest_1
                     AND latest_1 <= latest_0 + INTERVAL 14 DAY
                     AND latest_1 <= latest_2
                     AND latest_2 <= latest_0 + INTERVAL 14 DAY, 3, if(latest_0 <= latest_1
                                                                       AND latest_1 <= latest_0 + INTERVAL 14 DAY, 2, 1)) AS steps ,
                  if(isNotNull(latest_1)
                     AND latest_1 <= latest_0 + INTERVAL 14 DAY, dateDiff('second', toDateTime(latest_0), toDateTime(latest_1)), NULL) step_1_conversion_time,
                  if(isNotNull(latest_2)
                     AND latest_2 <= latest_1 + INTERVAL 14 DAY, dateDiff('second', toDateTime(latest_1), toDateTime(latest_2)), NULL) step_2_conversion_time
           FROM
             (SELECT aggregation_target,
                     timestamp,
                     step_0,
                     latest_0,
                     step_1,
                     latest_1,
                     step_2,
                     min(latest_2) over (PARTITION by aggregation_target
                                         ORDER BY timestamp DESC ROWS BETWEEN UNBOUNDED PRECEDING AND 0 PRECEDING) latest_2
              FROM
                (SELECT aggregation_target,
                        timestamp,
                        step_0,
                        latest_0,
                        step_1,
                        latest_1,
                        step_2,
                        if(latest_2 < latest_1, NULL, latest_2) as latest_2
                 FROM
                   (SELECT aggregation_target,
                           timestamp,
                           step_0,
                           latest_0,
                           step_1,
                           min(latest_1) over (PARTITION by aggregation_target
                                               ORDER BY timestamp DESC ROWS BETWEEN UNBOUNDED PRECEDING AND 0 PRECEDING) latest_1,
                                              step_2,
                                              min(latest_2) over (PARTITION by aggregation_target
                                                                  ORDER BY timestamp DESC ROWS BETWEEN UNBOUNDED PRECEDING AND 0 PRECEDING) latest_2
                    FROM
                      (SELECT e.timestamp as timestamp,
                              pdi.person_id as aggregation_target,
                              pdi.person_id as person_id ,
                              if(event = 'user signed up', 1, 0) as step_0,
                              if(step_0 = 1, timestamp, null) as latest_0,
                              if(event = '$pageview'
                                 AND (has(['aloha.com'], replaceRegexpAll(JSONExtractRaw(properties, '$current_url'), '^"|"$', ''))), 1, 0) as step_1,
                              if(step_1 = 1, timestamp, null) as latest_1,
                              if(event = '$pageview'
                                 AND (has(['aloha2.com'], replaceRegexpAll(JSONExtractRaw(properties, '$current_url'), '^"|"$', ''))), 1, 0) as step_2,
                              if(step_2 = 1, timestamp, null) as latest_2
                       FROM events e
                       INNER JOIN
                         (SELECT distinct_id,
                                 argMax(person_id, version) as person_id
                          FROM person_distinct_id2
                          WHERE team_id = 2
                          GROUP BY distinct_id
                          HAVING argMax(is_deleted, version) = 0) AS pdi ON e.distinct_id = pdi.distinct_id
                       INNER JOIN
                         (SELECT id
                          FROM person
                          WHERE team_id = 2
                            AND id IN
                              (SELECT id
                               FROM person
                               WHERE team_id = 2
                                 AND ((replaceRegexpAll(JSONExtractRaw(person.properties, 'email'), '^"|"$', '') ILIKE '%.com%'
                                       AND has(['20'], replaceRegexpAll(JSONExtractRaw(person.properties, 'age'), '^"|"$', '')))
                                      OR (replaceRegexpAll(JSONExtractRaw(person.properties, 'email'), '^"|"$', '') ILIKE '%.org%'
                                          OR has(['28'], replaceRegexpAll(JSONExtractRaw(person.properties, 'age'), '^"|"$', '')))) )
                          GROUP BY id
                          HAVING max(is_deleted) = 0
                          AND ((replaceRegexpAll(JSONExtractRaw(argMax(person.properties, version), 'email'), '^"|"$', '') ILIKE '%.com%'
                                AND has(['20'], replaceRegexpAll(JSONExtractRaw(argMax(person.properties, version), 'age'), '^"|"$', '')))
                               OR (replaceRegexpAll(JSONExtractRaw(argMax(person.properties, version), 'email'), '^"|"$', '') ILIKE '%.org%'
                                   OR has(['28'], replaceRegexpAll(JSONExtractRaw(argMax(person.properties, version), 'age'), '^"|"$', ''))))) person ON person.id = pdi.person_id
                       WHERE team_id = 2
                         AND event IN ['$pageview', 'user signed up']
                         AND toTimeZone(timestamp, 'UTC') >= toDateTime('2020-01-01 00:00:00', 'UTC')
                         AND toTimeZone(timestamp, 'UTC') <= toDateTime('2020-07-01 23:59:59', 'UTC')
                         AND (step_0 = 1
                              OR step_1 = 1
                              OR step_2 = 1) ))))
           WHERE step_0 = 1 ))
     GROUP BY aggregation_target,
              steps
     HAVING steps = max_steps)
  WHERE steps IN [3]
  ORDER BY aggregation_target
  LIMIT 100
  OFFSET 0
  '
---
# name: TestFOSSFunnel.test_funnel_with_static_cohort_step_filter
  '
  
  SELECT countIf(steps = 1) step_1,
         countIf(steps = 2) step_2,
         avg(step_1_average_conversion_time_inner) step_1_average_conversion_time,
         median(step_1_median_conversion_time_inner) step_1_median_conversion_time
  FROM
    (SELECT aggregation_target,
            steps,
            avg(step_1_conversion_time) step_1_average_conversion_time_inner,
            median(step_1_conversion_time) step_1_median_conversion_time_inner
     FROM
       (SELECT aggregation_target,
               steps,
               max(steps) over (PARTITION BY aggregation_target) as max_steps,
                               step_1_conversion_time
        FROM
          (SELECT *,
                  if(latest_0 <= latest_1
                     AND latest_1 <= latest_0 + INTERVAL 14 DAY, 2, 1) AS steps ,
                  if(isNotNull(latest_1)
                     AND latest_1 <= latest_0 + INTERVAL 14 DAY, dateDiff('second', toDateTime(latest_0), toDateTime(latest_1)), NULL) step_1_conversion_time
           FROM
             (SELECT aggregation_target,
                     timestamp,
                     step_0,
                     latest_0,
                     step_1,
                     min(latest_1) over (PARTITION by aggregation_target
                                         ORDER BY timestamp DESC ROWS BETWEEN UNBOUNDED PRECEDING AND 0 PRECEDING) latest_1
              FROM
                (SELECT e.timestamp as timestamp,
                        pdi.person_id as aggregation_target,
                        pdi.person_id as person_id ,
                        if(event = 'user signed up'
                           AND (person_id IN
                                  (SELECT person_id as id
                                   FROM person_static_cohort
                                   WHERE cohort_id = 2
                                     AND team_id = 2)), 1, 0) as step_0,
                        if(step_0 = 1, timestamp, null) as latest_0,
                        if(event = 'paid', 1, 0) as step_1,
                        if(step_1 = 1, timestamp, null) as latest_1
                 FROM events e
                 INNER JOIN
                   (SELECT distinct_id,
                           argMax(person_id, version) as person_id
                    FROM person_distinct_id2
                    WHERE team_id = 2
                    GROUP BY distinct_id
                    HAVING argMax(is_deleted, version) = 0) AS pdi ON e.distinct_id = pdi.distinct_id
                 INNER JOIN
                   (SELECT id
                    FROM person
                    WHERE team_id = 2
                    GROUP BY id
                    HAVING max(is_deleted) = 0) person ON person.id = pdi.person_id
                 WHERE team_id = 2
                   AND event IN ['paid', 'user signed up']
                   AND toTimeZone(timestamp, 'UTC') >= toDateTime('2020-01-01 00:00:00', 'UTC')
                   AND toTimeZone(timestamp, 'UTC') <= toDateTime('2020-01-14 23:59:59', 'UTC')
                   AND (step_0 = 1
                        OR step_1 = 1) ))
           WHERE step_0 = 1 ))
     GROUP BY aggregation_target,
              steps
     HAVING steps = max_steps)
  '
---
# name: TestFOSSFunnel.test_timezones
  '
  
  SELECT countIf(steps = 1) step_1,
         countIf(steps = 2) step_2,
         avg(step_1_average_conversion_time_inner) step_1_average_conversion_time,
         median(step_1_median_conversion_time_inner) step_1_median_conversion_time
  FROM
    (SELECT aggregation_target,
            steps,
            avg(step_1_conversion_time) step_1_average_conversion_time_inner,
            median(step_1_conversion_time) step_1_median_conversion_time_inner
     FROM
       (SELECT aggregation_target,
               steps,
               max(steps) over (PARTITION BY aggregation_target) as max_steps,
                               step_1_conversion_time
        FROM
          (SELECT *,
                  if(latest_0 <= latest_1
                     AND latest_1 <= latest_0 + INTERVAL 14 DAY, 2, 1) AS steps ,
                  if(isNotNull(latest_1)
                     AND latest_1 <= latest_0 + INTERVAL 14 DAY, dateDiff('second', toDateTime(latest_0), toDateTime(latest_1)), NULL) step_1_conversion_time
           FROM
             (SELECT aggregation_target,
                     timestamp,
                     step_0,
                     latest_0,
                     step_1,
                     min(latest_1) over (PARTITION by aggregation_target
                                         ORDER BY timestamp DESC ROWS BETWEEN UNBOUNDED PRECEDING AND 0 PRECEDING) latest_1
              FROM
                (SELECT e.timestamp as timestamp,
                        pdi.person_id as aggregation_target,
                        pdi.person_id as person_id ,
                        if(event = 'user signed up', 1, 0) as step_0,
                        if(step_0 = 1, timestamp, null) as latest_0,
                        if(event = 'paid', 1, 0) as step_1,
                        if(step_1 = 1, timestamp, null) as latest_1
                 FROM events e
                 INNER JOIN
                   (SELECT distinct_id,
                           argMax(person_id, version) as person_id
                    FROM person_distinct_id2
                    WHERE team_id = 2
                    GROUP BY distinct_id
                    HAVING argMax(is_deleted, version) = 0) AS pdi ON e.distinct_id = pdi.distinct_id
                 WHERE team_id = 2
                   AND event IN ['paid', 'user signed up']
                   AND toTimeZone(timestamp, 'US/Pacific') >= toDateTime('2020-01-01 00:00:00', 'US/Pacific')
                   AND toTimeZone(timestamp, 'US/Pacific') <= toDateTime('2020-01-14 23:59:59', 'US/Pacific')
                   AND (step_0 = 1
                        OR step_1 = 1) ))
           WHERE step_0 = 1 ))
     GROUP BY aggregation_target,
              steps
     HAVING steps = max_steps)
  '
---
# name: TestFunnelBreakdown.test_funnel_breakdown_correct_breakdown_props_are_chosen
  '
  
  SELECT groupArray(value)
  FROM
    (SELECT array(replaceRegexpAll(JSONExtractRaw(properties, '$browser'), '^"|"$', '')) AS value,
            count(*) as count
     FROM events e
     WHERE team_id = 2
       AND event IN ['buy', 'sign up']
       AND toTimeZone(timestamp, 'UTC') >= toDateTime('2020-01-01 00:00:00', 'UTC')
       AND toTimeZone(timestamp, 'UTC') <= toDateTime('2020-01-08 23:59:59', 'UTC')
     GROUP BY value
     ORDER BY count DESC, value DESC
     LIMIT 25
     OFFSET 0)
  '
---
# name: TestFunnelBreakdown.test_funnel_breakdown_correct_breakdown_props_are_chosen.1
  '
  
  SELECT countIf(steps = 1) step_1,
         countIf(steps = 2) step_2,
         avg(step_1_average_conversion_time_inner) step_1_average_conversion_time,
         median(step_1_median_conversion_time_inner) step_1_median_conversion_time,
         prop
  FROM
    (SELECT aggregation_target,
            steps,
            avg(step_1_conversion_time) step_1_average_conversion_time_inner,
            median(step_1_conversion_time) step_1_median_conversion_time_inner ,
            prop
     FROM
       (SELECT aggregation_target,
               steps,
               max(steps) over (PARTITION BY aggregation_target,
                                             prop) as max_steps,
                               step_1_conversion_time ,
                               prop
        FROM
          (SELECT *,
                  if(latest_0 <= latest_1
                     AND latest_1 <= latest_0 + INTERVAL 7 DAY, 2, 1) AS steps ,
                  if(isNotNull(latest_1)
                     AND latest_1 <= latest_0 + INTERVAL 7 DAY, dateDiff('second', toDateTime(latest_0), toDateTime(latest_1)), NULL) step_1_conversion_time,
                  prop
           FROM
             (SELECT aggregation_target,
                     timestamp,
                     step_0,
                     latest_0,
                     step_1,
                     min(latest_1) over (PARTITION by aggregation_target,
                                                      prop
                                         ORDER BY timestamp DESC ROWS BETWEEN UNBOUNDED PRECEDING AND 0 PRECEDING) latest_1 ,
                                        if(has([[''], ['Mac'], ['Chrome'], ['Safari']], prop), prop, ['Other']) as prop
              FROM
                (SELECT *,
                        if(notEmpty(arrayFilter(x -> notEmpty(x), prop_vals)), prop_vals, ['']) as prop
                 FROM
                   (SELECT e.timestamp as timestamp,
                           pdi.person_id as aggregation_target,
                           pdi.person_id as person_id ,
                           if(event = 'sign up', 1, 0) as step_0,
                           if(step_0 = 1, timestamp, null) as latest_0,
                           if(event = 'buy'
                              AND (has(['xyz'], replaceRegexpAll(JSONExtractRaw(properties, '$version'), '^"|"$', ''))), 1, 0) as step_1,
                           if(step_1 = 1, timestamp, null) as latest_1,
                           array(replaceRegexpAll(JSONExtractRaw(properties, '$browser'), '^"|"$', '')) AS prop_basic,
                           prop_basic as prop,
                           argMinIf(prop, timestamp, notEmpty(arrayFilter(x -> notEmpty(x), prop))) over (PARTITION by aggregation_target) as prop_vals
                    FROM events e
                    INNER JOIN
                      (SELECT distinct_id,
                              argMax(person_id, version) as person_id
                       FROM person_distinct_id2
                       WHERE team_id = 2
                       GROUP BY distinct_id
                       HAVING argMax(is_deleted, version) = 0) AS pdi ON e.distinct_id = pdi.distinct_id
                    WHERE team_id = 2
                      AND event IN ['buy', 'sign up']
                      AND toTimeZone(timestamp, 'UTC') >= toDateTime('2020-01-01 00:00:00', 'UTC')
                      AND toTimeZone(timestamp, 'UTC') <= toDateTime('2020-01-08 23:59:59', 'UTC')
                      AND (step_0 = 1
                           OR step_1 = 1) )))
           WHERE step_0 = 1 ))
     GROUP BY aggregation_target,
              steps,
              prop
     HAVING steps = max_steps)
  GROUP BY prop
  '
---
# name: TestFunnelBreakdown.test_funnel_breakdown_correct_breakdown_props_are_chosen_for_step
  '
  
  SELECT groupArray(value)
  FROM
    (SELECT array(replaceRegexpAll(JSONExtractRaw(properties, '$browser'), '^"|"$', '')) AS value,
            count(*) as count
     FROM events e
     WHERE team_id = 2
       AND event = 'buy'
       AND toTimeZone(timestamp, 'UTC') >= toDateTime('2020-01-01 00:00:00', 'UTC')
       AND toTimeZone(timestamp, 'UTC') <= toDateTime('2020-01-08 23:59:59', 'UTC')
       AND (has(['xyz'], replaceRegexpAll(JSONExtractRaw(e.properties, '$version'), '^"|"$', '')))
     GROUP BY value
     ORDER BY count DESC, value DESC
     LIMIT 25
     OFFSET 0)
  '
---
# name: TestFunnelBreakdown.test_funnel_breakdown_correct_breakdown_props_are_chosen_for_step.1
  '
  
  SELECT countIf(steps = 1) step_1,
         countIf(steps = 2) step_2,
         avg(step_1_average_conversion_time_inner) step_1_average_conversion_time,
         median(step_1_median_conversion_time_inner) step_1_median_conversion_time,
         prop
  FROM
    (SELECT aggregation_target,
            steps,
            avg(step_1_conversion_time) step_1_average_conversion_time_inner,
            median(step_1_conversion_time) step_1_median_conversion_time_inner ,
            prop
     FROM
       (SELECT aggregation_target,
               steps,
               max(steps) over (PARTITION BY aggregation_target,
                                             prop) as max_steps,
                               step_1_conversion_time ,
                               prop
        FROM
          (SELECT *,
                  if(latest_0 <= latest_1
                     AND latest_1 <= latest_0 + INTERVAL 7 DAY, 2, 1) AS steps ,
                  if(isNotNull(latest_1)
                     AND latest_1 <= latest_0 + INTERVAL 7 DAY, dateDiff('second', toDateTime(latest_0), toDateTime(latest_1)), NULL) step_1_conversion_time,
                  prop
           FROM
             (SELECT aggregation_target,
                     timestamp,
                     step_0,
                     latest_0,
                     step_1,
                     min(latest_1) over (PARTITION by aggregation_target,
                                                      prop
                                         ORDER BY timestamp DESC ROWS BETWEEN UNBOUNDED PRECEDING AND 0 PRECEDING) latest_1 ,
                                        if(has([['Safari'], ['Mac']], prop), prop, ['Other']) as prop
              FROM
                (SELECT *,
                        prop
                 FROM
                   (SELECT e.timestamp as timestamp,
                           pdi.person_id as aggregation_target,
                           pdi.person_id as person_id ,
                           if(event = 'sign up', 1, 0) as step_0,
                           if(step_0 = 1, timestamp, null) as latest_0,
                           if(event = 'buy'
                              AND (has(['xyz'], replaceRegexpAll(JSONExtractRaw(properties, '$version'), '^"|"$', ''))), 1, 0) as step_1,
                           if(step_1 = 1, timestamp, null) as latest_1,
                           array(replaceRegexpAll(JSONExtractRaw(properties, '$browser'), '^"|"$', '')) AS prop_basic,
                           if(step_0 = 1, prop_basic, []) as prop_0,
                           if(step_1 = 1, prop_basic, []) as prop_1,
                           prop_1 as prop,
                           groupUniqArray(prop) over (PARTITION by aggregation_target) as prop_vals
                    FROM events e
                    INNER JOIN
                      (SELECT distinct_id,
                              argMax(person_id, version) as person_id
                       FROM person_distinct_id2
                       WHERE team_id = 2
                       GROUP BY distinct_id
                       HAVING argMax(is_deleted, version) = 0) AS pdi ON e.distinct_id = pdi.distinct_id
                    WHERE team_id = 2
                      AND event IN ['buy', 'sign up']
                      AND toTimeZone(timestamp, 'UTC') >= toDateTime('2020-01-01 00:00:00', 'UTC')
                      AND toTimeZone(timestamp, 'UTC') <= toDateTime('2020-01-08 23:59:59', 'UTC')
                      AND (step_0 = 1
                           OR step_1 = 1) ) ARRAY
                 JOIN prop_vals as prop
                 WHERE prop != [] ))
           WHERE step_0 = 1 ))
     GROUP BY aggregation_target,
              steps,
              prop
     HAVING steps = max_steps)
  GROUP BY prop
  '
---
# name: TestFunnelBreakdown.test_funnel_step_multiple_breakdown_snapshot
  '
  
  SELECT groupArray(value)
  FROM
    (SELECT array(replaceRegexpAll(JSONExtractRaw(properties, '$browser'), '^"|"$', ''), replaceRegexpAll(JSONExtractRaw(properties, '$version'), '^"|"$', '')) AS value,
            count(*) as count
     FROM events e
     WHERE team_id = 2
       AND event IN ['buy', 'sign up']
       AND toTimeZone(timestamp, 'UTC') >= toDateTime('2020-01-01 00:00:00', 'UTC')
       AND toTimeZone(timestamp, 'UTC') <= toDateTime('2020-01-08 23:59:59', 'UTC')
     GROUP BY value
     ORDER BY count DESC, value DESC
     LIMIT 25
     OFFSET 0)
  '
---
# name: TestFunnelBreakdown.test_funnel_step_multiple_breakdown_snapshot.1
  '
  
  SELECT countIf(steps = 1) step_1,
         countIf(steps = 2) step_2,
         avg(step_1_average_conversion_time_inner) step_1_average_conversion_time,
         median(step_1_median_conversion_time_inner) step_1_median_conversion_time,
         prop
  FROM
    (SELECT aggregation_target,
            steps,
            avg(step_1_conversion_time) step_1_average_conversion_time_inner,
            median(step_1_conversion_time) step_1_median_conversion_time_inner ,
            prop
     FROM
       (SELECT aggregation_target,
               steps,
               max(steps) over (PARTITION BY aggregation_target,
                                             prop) as max_steps,
                               step_1_conversion_time ,
                               prop
        FROM
          (SELECT *,
                  if(latest_0 <= latest_1
                     AND latest_1 <= latest_0 + INTERVAL 7 DAY, 2, 1) AS steps ,
                  if(isNotNull(latest_1)
                     AND latest_1 <= latest_0 + INTERVAL 7 DAY, dateDiff('second', toDateTime(latest_0), toDateTime(latest_1)), NULL) step_1_conversion_time,
                  prop
           FROM
             (SELECT aggregation_target,
                     timestamp,
                     step_0,
                     latest_0,
                     step_1,
                     min(latest_1) over (PARTITION by aggregation_target,
                                                      prop
                                         ORDER BY timestamp DESC ROWS BETWEEN UNBOUNDED PRECEDING AND 0 PRECEDING) latest_1 ,
                                        if(has([['', ''], ['alakazam', ''], ['Safari', 'xyz'], ['Mac', ''], ['Chrome', 'xyz'], ['0', '0'], ['', 'no-mac']], prop), prop, ['Other']) as prop
              FROM
                (SELECT *,
                        if(notEmpty(arrayFilter(x -> notEmpty(x), prop_vals)), prop_vals, ['','']) as prop
                 FROM
                   (SELECT e.timestamp as timestamp,
                           pdi.person_id as aggregation_target,
                           pdi.person_id as person_id ,
                           if(event = 'sign up', 1, 0) as step_0,
                           if(step_0 = 1, timestamp, null) as latest_0,
                           if(event = 'buy', 1, 0) as step_1,
                           if(step_1 = 1, timestamp, null) as latest_1,
                           array(replaceRegexpAll(JSONExtractRaw(properties, '$browser'), '^"|"$', ''), replaceRegexpAll(JSONExtractRaw(properties, '$version'), '^"|"$', '')) AS prop_basic,
                           prop_basic as prop,
                           argMinIf(prop, timestamp, notEmpty(arrayFilter(x -> notEmpty(x), prop))) over (PARTITION by aggregation_target) as prop_vals
                    FROM events e
                    INNER JOIN
                      (SELECT distinct_id,
                              argMax(person_id, version) as person_id
                       FROM person_distinct_id2
                       WHERE team_id = 2
                       GROUP BY distinct_id
                       HAVING argMax(is_deleted, version) = 0) AS pdi ON e.distinct_id = pdi.distinct_id
                    WHERE team_id = 2
                      AND event IN ['buy', 'sign up']
                      AND toTimeZone(timestamp, 'UTC') >= toDateTime('2020-01-01 00:00:00', 'UTC')
                      AND toTimeZone(timestamp, 'UTC') <= toDateTime('2020-01-08 23:59:59', 'UTC')
                      AND (step_0 = 1
                           OR step_1 = 1) )))
           WHERE step_0 = 1 ))
     GROUP BY aggregation_target,
              steps,
              prop
     HAVING steps = max_steps)
  GROUP BY prop
  '
---<|MERGE_RESOLUTION|>--- conflicted
+++ resolved
@@ -286,13 +286,8 @@
                           WHERE team_id = 2 ) AS overrides ON e.person_id = overrides.old_person_id
                        WHERE team_id = 2
                          AND event IN ['$autocapture', 'user signed up', '$autocapture', '$autocapture']
-<<<<<<< HEAD
-                         AND toTimeZone(timestamp, 'UTC') >= toDateTime('2023-03-24 00:00:00', 'UTC')
-                         AND toTimeZone(timestamp, 'UTC') <= toDateTime('2023-03-31 23:59:59', 'UTC')
-=======
                          AND toTimeZone(timestamp, 'UTC') >= toDateTime('2011-12-25 00:00:00', 'UTC')
                          AND toTimeZone(timestamp, 'UTC') <= toDateTime('2012-01-01 23:59:59', 'UTC')
->>>>>>> c3497985
                          AND notEmpty(e.person_id)
                          AND (step_0 = 1
                               OR step_1 = 1
