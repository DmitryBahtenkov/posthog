--- conflicted
+++ resolved
@@ -93,8 +93,6 @@
     await handle.trigger()
 
 
-<<<<<<< HEAD
-=======
 @async_to_sync
 async def schedule_exists(temporal: Client, schedule_id: str) -> bool:
     """Check whether a schedule exists."""
@@ -105,7 +103,6 @@
         return False
 
 
->>>>>>> 44f6cabb
 async def a_schedule_exists(temporal: Client, schedule_id: str) -> bool:
     """Check whether a schedule exists."""
     try:
