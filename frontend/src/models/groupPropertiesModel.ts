--- conflicted
+++ resolved
@@ -10,15 +10,9 @@
 
 export const groupPropertiesModel = kea<groupPropertiesModelType>([
     path(['models', 'groupPropertiesModel']),
-<<<<<<< HEAD
-    connect({
+    connect(() => ({
         values: [teamLogic, ['currentTeamId'], groupsAccessLogic, ['groupsEnabled']],
-    }),
-=======
-    connect(() => ({
-        values: [projectLogic, ['currentProjectId'], groupsAccessLogic, ['groupsEnabled']],
     })),
->>>>>>> 56807818
     loaders(({ values }) => ({
         allGroupProperties: [
             {} as GroupTypeProperties,
