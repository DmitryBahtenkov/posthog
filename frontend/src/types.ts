import { LemonInputProps, LemonTableColumns } from '@posthog/lemon-ui'
import { PluginConfigSchema } from '@posthog/plugin-scaffold'
import { LogLevel } from '@posthog/rrweb-plugin-console-record'
import { eventWithTime } from '@posthog/rrweb-types'
import { ChartDataset, ChartType, InteractionItem } from 'chart.js'
import { LogicWrapper } from 'kea'
import { DashboardCompatibleScenes } from 'lib/components/SceneDashboardChoice/sceneDashboardChoiceModalLogic'
import { TaxonomicFilterGroupType } from 'lib/components/TaxonomicFilter/types'
import {
    BIN_COUNT_AUTO,
    DashboardPrivilegeLevel,
    DashboardRestrictionLevel,
    ENTITY_MATCH_TYPE,
    FunnelLayout,
    OrganizationMembershipLevel,
    PluginsAccessLevel,
    PROPERTY_MATCH_TYPE,
    RETENTION_FIRST_TIME,
    RETENTION_MEAN_NONE,
    RETENTION_RECURRING,
    ShownAsValue,
    TeamMembershipLevel,
} from 'lib/constants'
import { Dayjs, dayjs } from 'lib/dayjs'
import { PopoverProps } from 'lib/lemon-ui/Popover/Popover'
import type { PostHog, SupportedWebVitalsMetrics } from 'posthog-js'
import { Layout } from 'react-grid-layout'
import { BehavioralFilterKey, BehavioralFilterType } from 'scenes/cohorts/CohortFilters/types'
import { Holdout } from 'scenes/experiments/holdoutsLogic'
import { AggregationAxisFormat } from 'scenes/insights/aggregationAxisFormat'
import { JSONContent } from 'scenes/notebooks/Notebook/utils'
import { Params, Scene, SceneConfig } from 'scenes/sceneTypes'
import { WEB_SAFE_FONTS } from 'scenes/surveys/constants'

import type {
    DashboardFilter,
    DatabaseSchemaField,
    ExperimentExposureCriteria,
    ExperimentFunnelsQuery,
    ExperimentMetric,
    ExperimentTrendsQuery,
    FileSystemImport,
    HogQLQuery,
    HogQLQueryModifiers,
    HogQLVariable,
    Node,
    NodeKind,
    QuerySchema,
    QueryStatus,
    RecordingOrder,
    RecordingsQuery,
    RevenueTrackingConfig,
} from '~/queries/schema/schema-general'
import { QueryContext } from '~/queries/types'

// Type alias for number to be reflected as integer in json-schema.
/** @asType integer */
type integer = number

export type Optional<T, K extends string | number | symbol> = Omit<T, K> & { [K in keyof T]?: T[K] }

// Keep this in sync with backend constants/features/{product_name}.yml

export enum AvailableFeature {
    APPS = 'apps',
    SLACK_INTEGRATION = 'slack_integration',
    MICROSOFT_TEAMS_INTEGRATION = 'microsoft_teams_integration',
    DISCORD_INTEGRATION = 'discord_integration',
    ZAPIER = 'zapier',
    APP_METRICS = 'app_metrics',
    DATA_PIPELINES = 'data_pipelines',
    RECORDINGS_PLAYLISTS = 'recordings_playlists',
    SESSION_REPLAY_DATA_RETENTION = 'session_replay_data_retention',
    CONSOLE_LOGS = 'console_logs',
    RECORDINGS_PERFORMANCE = 'recordings_performance',
    SESSION_REPLAY_NETWORK_PAYLOADS = 'session_replay_network_payloads',
    RECORDINGS_FILE_EXPORT = 'recordings_file_export',
    SESSION_REPLAY_SAMPLING = 'session_replay_sampling',
    REPLAY_RECORDING_DURATION_MINIMUM = 'replay_recording_duration_minimum',
    REPLAY_FEATURE_FLAG_BASED_RECORDING = 'replay_feature_flag_based_recording',
    REPLAY_MASK_SENSITIVE_DATA = 'replay_mask_sensitive_data',
    REPLAY_SHARING_EMBEDDING = 'replay_sharing_embedding',
    REPLAY_PRODUCT_ANALYTICS_INTEGRATION = 'replay_product_analytics_integration',
    REPLAY_FILTER_PERSON_PROPERTIES = 'replay_filter_person_properties',
    REPLAY_FILTER_EVENTS = 'replay_filter_events',
    REPLAY_DOM_EXPLORER = 'replay_dom_explorer',
    WORKS_WITH_POSTHOG_JS = 'works_with_posthog_js',
    REPLAY_AUTOMATIC_PLAYLISTS = 'replay_automatic_playlists',
    GROUP_ANALYTICS = 'group_analytics',
    SURVEYS_UNLIMITED_SURVEYS = 'surveys_unlimited_surveys',
    SURVEYS_ALL_QUESTION_TYPES = 'surveys_all_question_types',
    SURVEYS_MULTIPLE_QUESTIONS = 'surveys_multiple_questions',
    SURVEYS_USER_TARGETING = 'surveys_user_targeting',
    SURVEYS_USER_SAMPLING = 'surveys_user_sampling',
    SURVEYS_STYLING = 'surveys_styling',
    SURVEYS_TEXT_HTML = 'surveys_text_html',
    SURVEYS_API_MODE = 'surveys_api_mode',
    SURVEYS_RESULTS_ANALYSIS = 'surveys_results_analysis',
    SURVEYS_TEMPLATES = 'surveys_templates',
    SURVEYS_DATA_RETENTION = 'surveys_data_retention',
    SURVEYS_LINK_QUESTION_TYPE = 'surveys_link_question_type',
    SURVEYS_SLACK_NOTIFICATIONS = 'surveys_slack_notifications',
    SURVEYS_WAIT_PERIODS = 'surveys_wait_periods',
    SURVEYS_RECURRING = 'surveys_recurring',
    SURVEYS_EVENTS = 'surveys_events',
    SURVEYS_ACTIONS = 'surveys_actions',
    TRACKED_USERS = 'tracked_users',
    TEAM_MEMBERS = 'team_members',
    API_ACCESS = 'api_access',
    ORGANIZATIONS_PROJECTS = 'organizations_projects',
    ENVIRONMENTS = 'environments',
    ROLE_BASED_ACCESS = 'role_based_access',
    SOCIAL_SSO = 'social_sso',
    SAML = 'saml',
    SSO_ENFORCEMENT = 'sso_enforcement',
    WHITE_LABELLING = 'white_labelling',
    COMMUNITY_SUPPORT = 'community_support',
    DEDICATED_SUPPORT = 'dedicated_support',
    EMAIL_SUPPORT = 'email_support',
    ACCOUNT_MANAGER = 'account_manager',
    TRAINING = 'training',
    CONFIGURATION_SUPPORT = 'configuration_support',
    TERMS_AND_CONDITIONS = 'terms_and_conditions',
    SECURITY_ASSESSMENT = 'security_assessment',
    BESPOKE_PRICING = 'bespoke_pricing',
    INVOICE_PAYMENTS = 'invoice_payments',
    BOOLEAN_FLAGS = 'boolean_flags',
    FEATURE_FLAGS_DATA_RETENTION = 'feature_flags_data_retention',
    MULTIVARIATE_FLAGS = 'multivariate_flags',
    PERSIST_FLAGS_CROSS_AUTHENTICATION = 'persist_flags_cross_authentication',
    FEATURE_FLAG_PAYLOADS = 'feature_flag_payloads',
    MULTIPLE_RELEASE_CONDITIONS = 'multiple_release_conditions',
    RELEASE_CONDITION_OVERRIDES = 'release_condition_overrides',
    TARGETING_BY_GROUP = 'targeting_by_group',
    LOCAL_EVALUATION_AND_BOOTSTRAPPING = 'local_evaluation_and_bootstrapping',
    FLAG_USAGE_STATS = 'flag_usage_stats',
    USER_OPT_IN = 'user_opt_in',
    INSTANT_ROLLBACKS = 'instant_rollbacks',
    EXPERIMENTATION = 'experimentation',
    GROUP_EXPERIMENTS = 'group_experiments',
    FUNNEL_EXPERIMENTS = 'funnel_experiments',
    SECONDARY_METRICS = 'secondary_metrics',
    STATISTICAL_ANALYSIS = 'statistical_analysis',
    PRODUCT_ANALYTICS_DATA_RETENTION = 'product_analytics_data_retention',
    DASHBOARDS = 'dashboards',
    FUNNELS = 'funnels',
    GRAPHS_TRENDS = 'graphs_trends',
    PATHS = 'paths',
    INSIGHTS = 'insights',
    SUBSCRIPTIONS = 'subscriptions',
    ADVANCED_PERMISSIONS = 'advanced_permissions',
    INGESTION_TAXONOMY = 'ingestion_taxonomy',
    PATHS_ADVANCED = 'paths_advanced',
    CORRELATION_ANALYSIS = 'correlation_analysis',
    TAGGING = 'tagging',
    BEHAVIORAL_COHORT_FILTERING = 'behavioral_cohort_filtering',
    PRODUCT_ANALYTICS_RETENTION = 'product_analytics_retention',
    PRODUCT_ANALYTICS_STICKINESS = 'product_analytics_stickiness',
    AUTOCAPTURE = 'autocapture',
    DATA_VISUALIZATION = 'data_visualization',
    PRODUCT_ANALYTICS_SQL_QUERIES = 'product_analytics_sql_queries',
    TWOFA_ENFORCEMENT = '2fa_enforcement',
    AUDIT_LOGS = 'audit_logs',
    HIPAA_BAA = 'hipaa_baa',
    CUSTOM_MSA = 'custom_msa',
    TWOFA = '2fa',
    PRIORITY_SUPPORT = 'priority_support',
    SUPPORT_RESPONSE_TIME = 'support_response_time',
    DATA_PIPELINES_TRANSFORMATIONS = 'data_pipelines_transformations',
    AUTOMATIC_PROVISIONING = 'automatic_provisioning',
    MANAGED_REVERSE_PROXY = 'managed_reverse_proxy',
    ALERTS = 'alerts',
    DATA_COLOR_THEMES = 'data_color_themes',
}

type AvailableFeatureUnion = `${AvailableFeature}`

export enum ProductKey {
    COHORTS = 'cohorts',
    ACTIONS = 'actions',
    ALERTS = 'alerts',
    EXPERIMENTS = 'experiments',
    FEATURE_FLAGS = 'feature_flags',
    ANNOTATIONS = 'annotations',
    HISTORY = 'history',
    HEATMAPS = 'heatmaps',
    INGESTION_WARNINGS = 'ingestion_warnings',
    PERSONS = 'persons',
    SURVEYS = 'surveys',
    SESSION_REPLAY = 'session_replay',
    DATA_WAREHOUSE = 'data_warehouse',
    DATA_WAREHOUSE_SAVED_QUERY = 'data_warehouse_saved_queries',
    EARLY_ACCESS_FEATURES = 'early_access_features',
    PRODUCT_ANALYTICS = 'product_analytics',
    PIPELINE_TRANSFORMATIONS = 'pipeline_transformations',
    PIPELINE_DESTINATIONS = 'pipeline_destinations',
    SITE_APPS = 'site_apps',
    DATA_PIPELINES = 'data_pipelines',
    GROUP_ANALYTICS = 'group_analytics',
    INTEGRATIONS = 'integrations',
    PLATFORM_AND_SUPPORT = 'platform_and_support',
    TEAMS = 'teams',
    WEB_ANALYTICS = 'web_analytics',
    ERROR_TRACKING = 'error_tracking',
}

type ProductKeyUnion = `${ProductKey}`

export enum LicensePlan {
    Scale = 'scale',
    Enterprise = 'enterprise',
    Dev = 'dev',
    Cloud = 'cloud',
}

export enum BillingPlan {
    Free = 'free',
    Paid = 'paid',
    Teams = 'teams',
    Enterprise = 'enterprise',
}

export enum StartupProgramLabel {
    YC = 'YC',
    Startup = 'Startup',
}

export enum Realm {
    Cloud = 'cloud',
    Demo = 'demo',
    SelfHostedPostgres = 'hosted',
    SelfHostedClickHouse = 'hosted-clickhouse',
}

export enum Region {
    US = 'US',
    EU = 'EU',
}

export type SSOProvider = 'google-oauth2' | 'github' | 'gitlab' | 'saml'

export interface AuthBackends {
    'google-oauth2'?: boolean
    gitlab?: boolean
    github?: boolean
}

export type ColumnChoice = string[] | 'DEFAULT'

export interface ColumnConfig {
    active: ColumnChoice
}

export type WithAccessControl = {
    user_access_level: 'none' | 'member' | 'admin' | 'viewer' | 'editor'
}

export enum AccessControlResourceType {
    Project = 'project',
    Organization = 'organization',
    FeatureFlag = 'feature_flag',
    Insight = 'insight',
    Dashboard = 'dashboard',
    Notebook = 'notebook',
}

interface UserBaseType {
    uuid: string
    distinct_id: string
    first_name: string
    last_name?: string
    email: string
}

/* Type for User objects in nested serializers (e.g. created_by) */
export interface UserBasicType extends UserBaseType {
    is_email_verified?: any
    id: number
    hedgehog_config?: MinimalHedgehogConfig
}

/**
 * A user can have scene dashboard choices for multiple teams
 * TODO does this only have the current team's choices?
 */
export interface SceneDashboardChoice {
    scene: DashboardCompatibleScenes
    dashboard: number | DashboardBasicType
}

export type UserTheme = 'light' | 'dark' | 'system'

/** Full User model. */
export interface UserType extends UserBaseType {
    date_joined: string
    notification_settings: {
        plugin_disabled: boolean
        project_weekly_digest_disabled: Record<number, boolean>
        all_weekly_digest_disabled: boolean
    }
    events_column_config: ColumnConfig
    anonymize_data: boolean
    toolbar_mode: 'disabled' | 'toolbar'
    has_password: boolean
    is_staff: boolean
    is_impersonated: boolean
    is_impersonated_until?: string
    sensitive_session_expires_at: string
    organization: OrganizationType | null
    team: TeamBasicType | null
    organizations: OrganizationBasicType[]
    realm?: Realm
    is_email_verified?: boolean | null
    pending_email?: string | null
    is_2fa_enabled: boolean
    has_social_auth: boolean
    has_seen_product_intro_for?: Record<string, boolean>
    scene_personalisation?: SceneDashboardChoice[]
    theme_mode?: UserTheme | null
    hedgehog_config?: Partial<HedgehogConfig>
    role_at_organization?: string
}

export type HedgehogColorOptions =
    | 'green'
    | 'red'
    | 'blue'
    | 'purple'
    | 'dark'
    | 'light'
    | 'sepia'
    | 'invert'
    | 'invert-hue'
    | 'greyscale'

export interface MinimalHedgehogConfig {
    use_as_profile: boolean
    color: HedgehogColorOptions | null
    accessories: string[]
}

export type HedgehogSkin = 'default' | 'spiderhog'

export interface HedgehogConfig extends MinimalHedgehogConfig {
    enabled: boolean
    color: HedgehogColorOptions | null
    skin?: HedgehogSkin
    accessories: string[]
    walking_enabled: boolean
    interactions_enabled: boolean
    controls_enabled: boolean
    party_mode_enabled: boolean
}

export interface NotificationSettings {
    plugin_disabled: boolean
    project_weekly_digest_disabled: Record<string, boolean>
    all_weekly_digest_disabled: boolean
}

export interface PluginAccess {
    view: boolean
    install: boolean
    configure: boolean
}

export interface PersonalAPIKeyType {
    id: string
    label: string
    value?: string
    mask_value?: string | null
    created_at: string
    last_used_at: string
    team_id: number
    user_id: string
    scopes: string[]
    scoped_organizations?: OrganizationType['id'][] | null
    scoped_teams?: TeamType['id'][] | null
}

export interface OrganizationBasicType {
    id: string
    name: string
    slug: string
    logo_media_id: string | null
    membership_level: OrganizationMembershipLevel | null
}

interface OrganizationMetadata {
    instance_tag?: string
}

export interface OrganizationType extends OrganizationBasicType {
    created_at: string
    updated_at: string
    plugins_access_level: PluginsAccessLevel
    teams: TeamBasicType[]
    projects: ProjectBasicType[]
    available_product_features: BillingFeatureType[]
    is_member_join_email_enabled: boolean
    customer_id: string | null
    enforce_2fa: boolean | null
    is_ai_data_processing_approved?: boolean
    metadata?: OrganizationMetadata
    member_count: number
}

export interface OrganizationDomainType {
    id: string
    domain: string
    is_verified: boolean
    verified_at: string // Datetime
    verification_challenge: string
    jit_provisioning_enabled: boolean
    sso_enforcement: SSOProvider | ''
    has_saml: boolean
    saml_entity_id: string
    saml_acs_url: string
    saml_x509_cert: string
}

/** Member properties relevant at both organization and project level. */
export interface BaseMemberType {
    id: string
    user: UserBasicType
    last_login: string | null
    joined_at: string
    updated_at: string
    is_2fa_enabled: boolean
    has_social_auth: boolean
}

export interface OrganizationMemberType extends BaseMemberType {
    /** Level at which the user is in the organization. */
    level: OrganizationMembershipLevel
    is_2fa_enabled: boolean
}

export interface ExplicitTeamMemberType extends BaseMemberType {
    /** Level at which the user explicitly is in the project. */
    level: TeamMembershipLevel
    /** Level at which the user is in the organization. */
    parent_level: OrganizationMembershipLevel
    /** Effective level of the user within the project, which may be higher than parent level, but not lower. */
    effective_level: OrganizationMembershipLevel
}

export type EitherMemberType = OrganizationMemberType | ExplicitTeamMemberType

/**
 * While OrganizationMemberType and ExplicitTeamMemberType refer to actual Django models,
 * this interface is only used in the frontend for fusing the data from these models together.
 */
export interface FusedTeamMemberType extends BaseMemberType {
    /**
     * Level at which the user explicitly is in the project.
     * Null means that membership is implicit (when showing permitted members)
     * or that there's no membership at all (when showing addable members).
     */
    explicit_team_level: TeamMembershipLevel | null
    /** Level at which the user is in the organization. */
    organization_level: OrganizationMembershipLevel
    /** Effective level of the user within the project. */
    level: OrganizationMembershipLevel
}

export interface ListOrganizationMembersParams {
    offset?: number
    limit?: number
    updated_after?: string
}

export interface APIErrorType {
    type: 'authentication_error' | 'invalid_request' | 'server_error' | 'throttled_error' | 'validation_error'
    code: string
    detail: string
    attr: string | null
}

export interface EventUsageType {
    event: string
    usage_count: number
    volume: number
}

export interface PropertyUsageType {
    key: string
    usage_count: number
    volume: number
}

export interface ProjectBasicType {
    id: number
    organization_id: string
    name: string
}

export interface TeamBasicType extends WithAccessControl {
    id: number
    uuid: string
    organization: string // Organization ID
    project_id: number
    api_token: string
    name: string
    completed_snippet_onboarding: boolean
    has_completed_onboarding_for?: Record<string, boolean>
    ingested_event: boolean
    is_demo: boolean
    timezone: string
    /** Whether the project is private. */
    access_control: boolean
    access_control_version: 'v1' | 'v2'
}

export interface CorrelationConfigType {
    excluded_person_property_names?: string[]
    excluded_event_property_names?: string[]
    excluded_event_names?: string[]
}

export interface SessionRecordingAIConfig {
    opt_in: boolean
    preferred_events: string[]
    excluded_events: string[]
    included_event_properties: string[]
    important_user_properties: string[]
}

export interface ProjectType extends ProjectBasicType {
    created_at: string
}

export interface TeamSurveyConfigType {
    appearance?: SurveyAppearance
}

export type SessionRecordingMaskingLevel = 'normal' | 'total-privacy' | 'free-love'

export interface SessionRecordingMaskingConfig {
    maskAllInputs?: boolean
    maskTextSelector?: string
    blockSelector?: string
}

export enum ActivationTaskStatus {
    COMPLETED = 'completed',
    SKIPPED = 'skipped',
}

export interface TeamType extends TeamBasicType {
    created_at: string
    updated_at: string
    anonymize_ips: boolean
    app_urls: string[]
    recording_domains: string[]
    slack_incoming_webhook: string
    autocapture_opt_out: boolean
    session_recording_opt_in: boolean
    // These fields in the database accept null values and were previously set to NULL by default
    capture_console_log_opt_in: boolean | null
    capture_performance_opt_in: boolean | null
    capture_dead_clicks: boolean | null
    // a string representation of the decimal value between 0 and 1
    session_recording_sample_rate: string
    session_recording_minimum_duration_milliseconds: number | null
    session_recording_linked_flag: ({ variant?: string | null } & Pick<FeatureFlagBasicType, 'id' | 'key'>) | null
    session_recording_network_payload_capture_config:
        | { recordHeaders?: boolean; recordBody?: boolean }
        | undefined
        | null
    session_recording_masking_config: SessionRecordingMaskingConfig | undefined | null
    session_replay_config: { record_canvas?: boolean; ai_config?: SessionRecordingAIConfig } | undefined | null
    survey_config?: TeamSurveyConfigType
    autocapture_exceptions_opt_in: boolean
    autocapture_web_vitals_opt_in?: boolean
    autocapture_web_vitals_allowed_metrics?: SupportedWebVitalsMetrics[]
    session_recording_url_trigger_config?: SessionReplayUrlTriggerConfig[]
    session_recording_url_blocklist_config?: SessionReplayUrlTriggerConfig[]
    session_recording_event_trigger_config?: string[]
    surveys_opt_in?: boolean
    heatmaps_opt_in?: boolean
    autocapture_exceptions_errors_to_ignore: string[]
    test_account_filters: AnyPropertyFilter[]
    test_account_filters_default_checked: boolean
    /** 0 or unset for Sunday, 1 for Monday. */
    week_start_day?: number
    path_cleaning_filters: PathCleaningFilter[]
    data_attributes: string[]
    person_display_name_properties: string[]
    has_group_types: boolean
    primary_dashboard: number // Dashboard shown on the project homepage
    live_events_columns: string[] | null // Custom columns shown on the Live Events page
    live_events_token: string
    cookieless_server_hash_mode?: CookielessServerHashMode
    human_friendly_comparison_periods: boolean
    revenue_tracking_config: RevenueTrackingConfig
    onboarding_tasks?: {
        [key: string]: ActivationTaskStatus
    }

    /** Effective access level of the user in this specific team. Null if user has no access. */
    effective_membership_level: OrganizationMembershipLevel | null

    /** Used to exclude person properties from correlation analysis results.
     *
     * For example can be used to exclude properties that have trivial causation.
     * This field should have a default value of `{}`, but it IS nullable and can be `null` in some cases.
     */
    correlation_config: CorrelationConfigType | null
    person_on_events_querying_enabled: boolean
    extra_settings?: Record<string, string | number | boolean | undefined>
    modifiers?: HogQLQueryModifiers
    default_modifiers?: HogQLQueryModifiers
    product_intents?: ProductIntentType[]
    default_data_theme?: number
    flags_persistence_default: boolean
}

export interface ProductIntentType {
    product_type: string
    created_at: string
    onboarding_completed_at?: string
}

// This type would be more correct without `Partial<TeamType>`, but it's only used in the shared dashboard/insight
// scenes, so not worth the refactor to use the `isAuthenticatedTeam()` check
export type TeamPublicType = Partial<TeamType> & Pick<TeamType, 'id' | 'uuid' | 'name' | 'timezone'>

export interface ActionType {
    count?: number
    created_at: string
    deleted?: boolean
    id: number
    is_calculating?: boolean
    last_calculated_at?: string
    last_updated_at?: string // alias for last_calculated_at to achieve event and action parity
    name: string | null
    description?: string
    post_to_slack?: boolean
    slack_message_format?: string
    steps?: ActionStepType[]
    created_by: UserBasicType | null
    tags?: string[]
    verified?: boolean
    is_action?: true
    action_id?: number // alias of id to make it compatible with event definitions uuid
    bytecode?: any[]
    bytecode_error?: string
    pinned_at: string | null
}

/** Sync with plugin-server/src/types.ts */
export type ActionStepStringMatching = 'contains' | 'exact' | 'regex'

export interface ActionStepType {
    event?: string | null
    properties?: AnyPropertyFilter[]
    selector?: string | null
    /** @deprecated Only `selector` should be used now. */
    tag_name?: string
    text?: string | null
    /** @default StringMatching.Exact */
    text_matching?: ActionStepStringMatching | null
    href?: string | null
    /** @default ActionStepStringMatching.Exact */
    href_matching?: ActionStepStringMatching | null
    url?: string | null
    /** @default StringMatching.Contains */
    url_matching?: ActionStepStringMatching | null
    name?: string | null
}

export interface ElementType {
    attr_class?: string[]
    attr_id?: string
    attributes: Record<string, string>
    href?: string
    nth_child?: number
    nth_of_type?: number
    order?: number
    tag_name: string
    text?: string
}

export type ToolbarUserIntent = 'add-action' | 'edit-action' | 'heatmaps' | 'add-experiment' | 'edit-experiment'
export type ToolbarSource = 'url' | 'localstorage'
export type ToolbarVersion = 'toolbar'

export type ExperimentIdType = number | 'new' | 'web'
/* sync with posthog-js */
export interface ToolbarParams {
    apiURL?: string
    token?: string /** public posthog-js token */
    temporaryToken?: string /** private temporary user token */
    actionId?: number
    experimentId?: ExperimentIdType
    userIntent?: ToolbarUserIntent
    source?: ToolbarSource
    toolbarVersion?: ToolbarVersion
    instrument?: boolean
    distinctId?: string
    userEmail?: string
    dataAttributes?: string[]
    featureFlags?: Record<string, string | boolean>
}

export interface ToolbarProps extends ToolbarParams {
    posthog?: PostHog
    disableExternalStyles?: boolean
}

export type PathCleaningFilter = { alias?: string; regex?: string }

export type PropertyFilterValue = string | number | bigint | (string | number | bigint)[] | null

/** Sync with plugin-server/src/types.ts */
export enum PropertyOperator {
    Exact = 'exact',
    IsNot = 'is_not',
    IContains = 'icontains',
    NotIContains = 'not_icontains',
    Regex = 'regex',
    NotRegex = 'not_regex',
    GreaterThan = 'gt',
    GreaterThanOrEqual = 'gte',
    LessThan = 'lt',
    LessThanOrEqual = 'lte',
    IsSet = 'is_set',
    IsNotSet = 'is_not_set',
    IsDateExact = 'is_date_exact',
    IsDateBefore = 'is_date_before',
    IsDateAfter = 'is_date_after',
    Between = 'between',
    NotBetween = 'not_between',
    Minimum = 'min',
    Maximum = 'max',
    In = 'in',
    NotIn = 'not_in',
    IsCleanedPathExact = 'is_cleaned_path_exact',
}

export enum SavedInsightsTabs {
    All = 'all',
    Yours = 'yours',
    Favorites = 'favorites',
    History = 'history',
    Alerts = 'alerts',
}

export enum ReplayTabs {
    Home = 'home',
    Playlists = 'playlists',
    Templates = 'templates',
    Settings = 'settings',
}

export enum ExperimentsTabs {
    All = 'all',
    Yours = 'yours',
    Archived = 'archived',
    Holdouts = 'holdouts',
    SharedMetrics = 'shared-metrics',
}

export enum ActivityTab {
    ExploreEvents = 'explore',
    LiveEvents = 'live',
}

export enum PipelineTab {
    Overview = 'overview',
    Transformations = 'transformations',
    Destinations = 'destinations',
    SiteApps = 'site-apps',
    Sources = 'sources',
    ImportApps = 'legacy-sources',
    AppsManagement = 'apps-management',
    History = 'history',
}

export enum PipelineStage {
    Transformation = 'transformation',
    Destination = 'destination',
    Source = 'source',
    SiteApp = 'site-app',
    ImportApp = 'legacy-source',
}

export enum PipelineNodeTab {
    Backfills = 'backfills',
    Configuration = 'configuration',
    Testing = 'testing',
    Runs = 'runs',
    Logs = 'logs',
    Metrics = 'metrics',
    History = 'history',
    Schemas = 'schemas',
    Syncs = 'syncs',
    SourceConfiguration = 'source configuration',
}

export enum ProgressStatus {
    Draft = 'draft',
    Running = 'running',
    Complete = 'complete',
}

export enum PropertyFilterType {
    /** Event metadata and fields on the clickhouse events table */
    Meta = 'meta',
    /** Event properties */
    Event = 'event',
    EventMetadata = 'event_metadata',
    /** Person properties */
    Person = 'person',
    Element = 'element',
    /** Event property with "$feature/" prepended */
    Feature = 'feature',
    Session = 'session',
    Cohort = 'cohort',
    Recording = 'recording',
    LogEntry = 'log_entry',
    Group = 'group',
    HogQL = 'hogql',
    DataWarehouse = 'data_warehouse',
    DataWarehousePersonProperty = 'data_warehouse_person_property',
}

/** Sync with plugin-server/src/types.ts */
interface BasePropertyFilter {
    key: string
    value?: PropertyFilterValue
    label?: string
    type?: PropertyFilterType
}

/** Sync with plugin-server/src/types.ts */
export interface EventPropertyFilter extends BasePropertyFilter {
    type: PropertyFilterType.Event
    /** @default 'exact' */
    operator: PropertyOperator
}

export interface EventMetadataPropertyFilter extends BasePropertyFilter {
    type: PropertyFilterType.EventMetadata
    operator: PropertyOperator
}

/** Sync with plugin-server/src/types.ts */
export interface PersonPropertyFilter extends BasePropertyFilter {
    type: PropertyFilterType.Person
    operator: PropertyOperator
}

export interface DataWarehousePropertyFilter extends BasePropertyFilter {
    type: PropertyFilterType.DataWarehouse
    operator: PropertyOperator
}

export interface DataWarehousePersonPropertyFilter extends BasePropertyFilter {
    type: PropertyFilterType.DataWarehousePersonProperty
    operator: PropertyOperator
}

/** Sync with plugin-server/src/types.ts */
export interface ElementPropertyFilter extends BasePropertyFilter {
    type: PropertyFilterType.Element
    key: 'tag_name' | 'text' | 'href' | 'selector'
    operator: PropertyOperator
}

export interface SessionPropertyFilter extends BasePropertyFilter {
    type: PropertyFilterType.Session
    operator: PropertyOperator
}

/** Sync with plugin-server/src/types.ts */
export interface CohortPropertyFilter extends BasePropertyFilter {
    type: PropertyFilterType.Cohort
    key: 'id'
    /**  @asType integer */
    value: number
    /** @default 'in' */
    operator: PropertyOperator
    cohort_name?: string
}

export interface GroupPropertyFilter extends BasePropertyFilter {
    type: PropertyFilterType.Group
    group_type_index?: integer | null
    operator: PropertyOperator
}

export interface FeaturePropertyFilter extends BasePropertyFilter {
    type: PropertyFilterType.Feature
    operator: PropertyOperator
    key: string
}

export interface HogQLPropertyFilter extends BasePropertyFilter {
    type: PropertyFilterType.HogQL
    key: string
}

export interface EmptyPropertyFilter {
    type?: never
    value?: never
    operator?: never
    key?: never
}

export type AnyPropertyFilter =
    | EventPropertyFilter
    | PersonPropertyFilter
    | ElementPropertyFilter
    | EventMetadataPropertyFilter
    | SessionPropertyFilter
    | CohortPropertyFilter
    | RecordingPropertyFilter
    | LogEntryPropertyFilter
    | GroupPropertyFilter
    | FeaturePropertyFilter
    | HogQLPropertyFilter
    | EmptyPropertyFilter
    | DataWarehousePropertyFilter
    | DataWarehousePersonPropertyFilter

/** Any filter type supported by `property_to_expr(scope="person", ...)`. */
export type AnyPersonScopeFilter =
    | PersonPropertyFilter
    | CohortPropertyFilter
    | HogQLPropertyFilter
    | EmptyPropertyFilter

export type AnyGroupScopeFilter = GroupPropertyFilter | HogQLPropertyFilter

export type AnyFilterLike = AnyPropertyFilter | PropertyGroupFilter | PropertyGroupFilterValue

export type SessionRecordingId = SessionRecordingType['id']

export interface RRWebRecordingConsoleLogPayload {
    level: LogLevel
    payload: (string | null)[]
    trace: string[]
}

export interface RRWebRecordingNetworkPayload {
    [key: number]: any
}

export interface RecordingConsoleLogBase {
    parsedPayload: string
    hash?: string // md5() on parsedPayload. Used for deduping console logs.
    count?: number // Number of duplicate console logs
    previewContent?: React.ReactNode // Content to show in first line
    fullContent?: React.ReactNode // Full content to show when item is expanded
    traceContent?: React.ReactNode // Url content to show on right side
    rawString: string // Raw text used for fuzzy search
    level: LogLevel
}

export type RecordingConsoleLog = RecordingConsoleLogBase & RecordingTimeMixinType

export type RecordingConsoleLogV2 = {
    timestamp: number
    windowId: string | undefined
    windowNumber?: number | '?' | undefined
    level: LogLevel
    content: string
    // JS code associated with the log - implicitly the empty array when not provided
    lines?: string[]
    // stack trace associated with the log - implicitly the empty array when not provided
    trace?: string[]
    // number of times this log message was seen - implicitly 1 when not provided
    count?: number
}

export interface RecordingSegment {
    kind: 'window' | 'buffer' | 'gap'
    startTimestamp: number // Epoch time that the segment starts
    endTimestamp: number // Epoch time that the segment ends
    durationMs: number
    windowId?: string
    isActive: boolean
}

export type EncodedRecordingSnapshot = {
    windowId: string
    data: eventWithTime[]
}

// we can duplicate the name SnapshotSourceType for the object and the type
// since one only exists to be used in the other
// this way if we want to reference one of the valid string values for SnapshotSourceType
// we have a strongly typed way to do it
export const SnapshotSourceType = {
    blob: 'blob',
    realtime: 'realtime',
    file: 'file',
    blob_v2: 'blob_v2',
} as const

export type SnapshotSourceType = (typeof SnapshotSourceType)[keyof typeof SnapshotSourceType]

export interface SessionRecordingSnapshotSource {
    source: SnapshotSourceType
    start_timestamp?: string
    end_timestamp?: string
    blob_key?: string
}

export type SessionRecordingSnapshotParams =
    | {
          source: 'blob'
          blob_key?: string
      }
    | {
          source: 'blob_v2'
          blob_key?: string
      }
    | {
          source: 'realtime'
          // originally realtime snapshots were returned in a different format than blob snapshots
          // since version 2024-04-30 they are returned in the same format
          version: '2024-04-30'
      }

export interface SessionRecordingSnapshotSourceResponse {
    source: Pick<SessionRecordingSnapshotSource, 'source' | 'blob_key'>
    snapshots?: RecordingSnapshot[]
    untransformed_snapshots?: RecordingSnapshot[]
}

export interface SessionRecordingSnapshotResponse {
    sources?: SessionRecordingSnapshotSource[]
    snapshots?: EncodedRecordingSnapshot[]
}

export type RecordingSnapshot = eventWithTime & {
    windowId: string
}

export interface SessionPlayerSnapshotData {
    snapshots?: RecordingSnapshot[]
    sources?: SessionRecordingSnapshotSource[]
    blob_keys?: string[]
    // used for a debug signal only for PostHog team, controlled by a feature flag
    // DO NOT RELY ON THIS FOR NON DEBUG PURPOSES
    untransformed_snapshots?: RecordingSnapshot[]
}

export interface SessionPlayerData {
    person: PersonType | null
    segments: RecordingSegment[]
    bufferedToTime: number | null
    snapshotsByWindowId: Record<string, eventWithTime[]>
    durationMs: number
    start: Dayjs | null
    end: Dayjs | null
    fullyLoaded: boolean
    sessionRecordingId: SessionRecordingId
}

export enum SessionRecordingUsageType {
    VIEWED = 'viewed',
    ANALYZED = 'analyzed',
    LOADED = 'loaded',
}

export enum SessionRecordingSidebarTab {
    OVERVIEW = 'overview',
    INSPECTOR = 'inspector',
    DEBUGGER = 'debugger',
    NETWORK_WATERFALL = 'network-waterfall',
}

export enum SessionRecordingSidebarStacking {
    Vertical = 'vertical',
    Horizontal = 'horizontal',
}

export enum FilterableInspectorListItemTypes {
    EVENTS = 'events',
    CONSOLE = 'console',
    NETWORK = 'network',
    DOCTOR = 'doctor',
}

export enum SessionPlayerState {
    READY = 'ready',
    BUFFER = 'buffer',
    PLAY = 'play',
    PAUSE = 'pause',
    SCRUB = 'scrub',
    SKIP = 'skip',
    ERROR = 'error',
}

export type AutoplayDirection = 'newer' | 'older' | null

/** Sync with plugin-server/src/types.ts */
export type ActionStepProperties =
    | EventPropertyFilter
    | PersonPropertyFilter
    | ElementPropertyFilter
    | CohortPropertyFilter

export interface RecordingPropertyFilter extends BasePropertyFilter {
    type: PropertyFilterType.Recording
    key: DurationType | 'snapshot_source' | 'visited_page'
    operator: PropertyOperator
}

export interface RecordingDurationFilter extends RecordingPropertyFilter {
    key: DurationType
    value: number
}

export interface LogEntryPropertyFilter extends BasePropertyFilter {
    type: PropertyFilterType.LogEntry
    operator: PropertyOperator
}

export interface LogEntryPropertyFilter extends BasePropertyFilter {
    type: PropertyFilterType.LogEntry
    operator: PropertyOperator
}

export interface LogEntryLevelFilter extends LogEntryPropertyFilter {
    key: 'level'
    value: FilterableLogLevel[]
}
export interface LogEntryMessageFilter extends LogEntryPropertyFilter {
    key: 'message'
    value: string
}

export type DurationType = 'duration' | 'active_seconds' | 'inactive_seconds'
export type FilterableLogLevel = 'info' | 'warn' | 'error'

export interface LegacyRecordingFilters {
    date_from?: string | null
    date_to?: string | null
    events?: FilterType['events']
    actions?: FilterType['actions']
    properties?: AnyPropertyFilter[]
    session_recording_duration?: RecordingDurationFilter
    duration_type_filter?: DurationType
    console_search_query?: LogEntryMessageFilter['value']
    console_logs?: LogEntryLevelFilter['value']
    snapshot_source?: AnyPropertyFilter | null
    filter_test_accounts?: boolean
    operand?: FilterLogicalOperator
}

export interface RecordingUniversalFilters {
    date_from?: string | null
    date_to?: string | null
    duration: RecordingDurationFilter[]
    filter_test_accounts?: boolean
    filter_group: UniversalFiltersGroup
    order?: RecordingsQuery['order']
}

export interface UniversalFiltersGroup {
    type: FilterLogicalOperator
    values: UniversalFiltersGroupValue[]
}

export type UniversalFiltersGroupValue = UniversalFiltersGroup | UniversalFilterValue
export type UniversalFilterValue = AnyPropertyFilter | ActionFilter

export type ErrorCluster = {
    cluster: number
    sample: string
    occurrences: number
    session_ids: string[]
    sparkline: Record<string, number>
    unique_sessions: number
    viewed: number
}
export type ErrorClusterResponse = ErrorCluster[] | null

export type EntityType = 'actions' | 'events' | 'data_warehouse' | 'new_entity'

export interface Entity {
    id: string | number
    name: string
    custom_name?: string
    order: number
    type: EntityType
}

export enum EntityTypes {
    ACTIONS = 'actions',
    EVENTS = 'events',
    DATA_WAREHOUSE = 'data_warehouse',
}

export type EntityFilter = {
    type?: EntityType
    id: Entity['id'] | null
    name?: string | null
    custom_name?: string | null
    index?: number
    order?: number
}

export interface ActionFilter extends EntityFilter {
    math?: string
    math_property?: string
    math_property_type?: TaxonomicFilterGroupType
    math_group_type_index?: integer | null
    math_hogql?: string
    properties?: AnyPropertyFilter[]
    type: EntityType
    days?: string[] // TODO: why was this added here?
}

export interface DataWarehouseFilter extends ActionFilter {
    id_field: string
    timestamp_field: string
    distinct_id_field: string
    table_name: string
}

export const isDataWarehouseFilter = (filter: EntityFilter): filter is DataWarehouseFilter =>
    filter.type === EntityTypes.DATA_WAREHOUSE

export interface FunnelExclusionLegacy extends Partial<EntityFilter> {
    funnel_from_step: number
    funnel_to_step: number
}

export type EntityFilterTypes = EntityFilter | ActionFilter | null

export interface PersonType {
    id?: string
    uuid?: string
    name?: string
    distinct_ids: string[]
    properties: Record<string, any>
    created_at?: string
    is_identified?: boolean
}

export interface PersonListParams {
    properties?: AnyPropertyFilter[]
    search?: string
    cohort?: number
    distinct_id?: string
    include_total?: boolean // PostHog 3000-only
}

export type SearchableEntity =
    | 'action'
    | 'cohort'
    | 'insight'
    | 'dashboard'
    | 'event_definition'
    | 'experiment'
    | 'feature_flag'
    | 'notebook'
    | 'survey'

export type SearchListParams = { q: string; entities?: SearchableEntity[] }

export type SearchResultType = {
    result_id: string
    type: SearchableEntity
    rank: number | null
    extra_fields: Record<string, unknown>
}

export type SearchResponse = {
    results: SearchResultType[]
    counts: Record<SearchableEntity, number | null>
}

export type GroupListParams = { group_type_index: GroupTypeIndex; search: string }

export interface MatchedRecordingEvent {
    uuid: string
}

export interface MatchedRecording {
    session_id?: string
    events: MatchedRecordingEvent[]
}

export interface CommonActorType {
    id: string | number
    properties: Record<string, any>
    /** @format date-time */
    created_at: string
    matched_recordings: MatchedRecording[]
    value_at_data_point: number | null
}

export interface PersonActorType extends CommonActorType {
    type: 'person'
    /** Serial ID (NOT UUID). */
    id: number
    uuid: string
    name?: string
    distinct_ids: string[]
    is_identified: boolean
}

export interface GroupActorType extends CommonActorType {
    type: 'group'
    /** Group key. */
    id: string
    group_key: string
    group_type_index: integer
}

export type ActorType = PersonActorType | GroupActorType

export interface CohortGroupType {
    id: string
    days?: string
    action_id?: number
    event_id?: string
    label?: string
    count?: number
    count_operator?: string
    properties?: AnyPropertyFilter[]
    matchType: MatchType
    name?: string
}

// Synced with `posthog/models/property.py`
export interface CohortCriteriaType {
    id: string // Criteria filter id
    key: string
    value: BehavioralFilterType
    type: BehavioralFilterKey
    operator?: PropertyOperator | null
    group_type_index?: integer | null
    event_type?: TaxonomicFilterGroupType | null
    operator_value?: PropertyFilterValue
    time_value?: number | string | null
    time_interval?: TimeUnitType | null
    explicit_datetime?: string | null
    total_periods?: number | null
    min_periods?: number | null
    seq_event_type?: TaxonomicFilterGroupType | null
    seq_event?: string | number | null
    seq_time_value?: number | string | null
    seq_time_interval?: TimeUnitType | null
    negation?: boolean
    value_property?: string | null // Transformed into 'value' for api calls
    event_filters?: AnyPropertyFilter[] | null
}

export type EmptyCohortGroupType = Partial<CohortGroupType>

export type EmptyCohortCriteriaType = Partial<CohortCriteriaType>

export type AnyCohortGroupType = CohortGroupType | EmptyCohortGroupType

export type AnyCohortCriteriaType = CohortCriteriaType | EmptyCohortCriteriaType

export type MatchType = typeof ENTITY_MATCH_TYPE | typeof PROPERTY_MATCH_TYPE

export interface CohortType {
    count?: number
    description?: string
    created_by?: UserBasicType | null
    created_at?: string
    deleted?: boolean
    id: number | 'new'
    is_calculating?: boolean
    errors_calculating?: number
    last_calculation?: string
    is_static?: boolean
    name?: string
    csv?: File
    groups: CohortGroupType[] // To be deprecated once `filter` takes over
    filters: {
        properties: CohortCriteriaGroupFilter
    }
    experiment_set?: number[]
}

export interface InsightHistory {
    id: number
    filters: Record<string, any>
    name?: string
    createdAt: string
    saved: boolean
    type: InsightType
}

export interface SavedFunnel extends InsightHistory {
    created_by: string
}

export type BinCountValue = number | typeof BIN_COUNT_AUTO

// https://github.com/PostHog/posthog/blob/master/posthog/constants.py#L106
export enum StepOrderValue {
    STRICT = 'strict',
    UNORDERED = 'unordered',
    ORDERED = 'ordered',
}

export enum PersonsTabType {
    FEED = 'feed',
    EVENTS = 'events',
    SESSION_RECORDINGS = 'sessionRecordings',
    PROPERTIES = 'properties',
    COHORTS = 'cohorts',
    RELATED = 'related',
    HISTORY = 'history',
    FEATURE_FLAGS = 'featureFlags',
    DASHBOARD = 'dashboard',
}

export enum LayoutView {
    Card = 'card',
    List = 'list',
}

export interface EventsTableAction {
    name: string
    id: string
}

export interface EventsTableRowItem {
    event?: EventType
    date_break?: string
    new_events?: boolean
}

export interface EventType {
    // fields from the API
    id: string
    distinct_id: string
    properties: Record<string, any>
    event: string
    timestamp: string
    person?: Pick<PersonType, 'is_identified' | 'distinct_ids' | 'properties'>
    elements: ElementType[]
    elements_chain?: string | null
    uuid?: string
}

export interface LiveEvent {
    uuid: string
    event: string
    properties: Record<string, any>
    timestamp: string
    team_id: number
    distinct_id: string
    created_at: string
}

export interface RecordingTimeMixinType {
    playerTime: number | null
}

export interface RecordingEventType
    extends Pick<EventType, 'id' | 'event' | 'properties' | 'timestamp' | 'elements'>,
        RecordingTimeMixinType {
    fullyLoaded: boolean
}

export interface PlaylistCollectionCount {
    count: number
    watched_count: number
}

export interface PlaylistSavedFiltersCount {
    count: number
    watched_count: number
    has_more?: boolean
    increased?: boolean
    last_refreshed_at?: string
}

export interface PlaylistRecordingsCounts {
    saved_filters?: PlaylistSavedFiltersCount
    collection: PlaylistCollectionCount
}

export interface SessionRecordingPlaylistType {
    /** The primary key in the database, used as well in API endpoints */
    id: number
    short_id: string
    name: string
    derived_name?: string | null
    description?: string
    pinned?: boolean
    deleted: boolean
    created_at: string
    created_by: UserBasicType | null
    last_modified_at: string
    last_modified_by: UserBasicType | null
    filters?: LegacyRecordingFilters
    /**
     * the count of recordings matching filters, calculated periodically
     * and pinned recordings which is calculated in real-time
     * marked as has more if the filters count onoy matched one page and there are more available
     */
    recordings_counts?: PlaylistRecordingsCounts
}

export interface SessionRecordingSegmentType {
    start_time: string
    end_time: string
    window_id: string
    is_active: boolean
}

export interface SessionRecordingType {
    id: string
    /** Whether this recording has been viewed by you already. */
    viewed: boolean
    /** user ids of other users who have viewed this recording */
    viewers: string[]
    /** Length of recording in seconds. */
    recording_duration: number
    active_seconds?: number
    inactive_seconds?: number
    /** When the recording starts in ISO format. */
    start_time: string
    /** When the recording ends in ISO format. */
    end_time: string
    /** List of matching events. **/
    matching_events?: MatchedRecording[]
    distinct_id?: string
    email?: string
    person?: PersonType
    click_count?: number
    keypress_count?: number
    /** count of all mouse activity in the recording, not just clicks */
    mouse_activity_count?: number
    start_url?: string
    console_log_count?: number
    console_warn_count?: number
    console_error_count?: number
    /** Where this recording information was loaded from  */
    storage?: 'object_storage_lts' | 'object_storage'
    summary?: string
    snapshot_source: 'web' | 'mobile' | 'unknown'
    /** whether we have received data for this recording in the last 5 minutes
     * (assumes the recording was loaded from ClickHouse)
     * **/
    ongoing?: boolean
    /**
     * calculated on the backend so that we can sort by it, definition may change over time
     */
    activity_score?: number
}

export interface SessionRecordingUpdateType {
    viewed?: boolean
    analyzed?: boolean
    player_metadata?: Record<string, any> | null
    durations?: Record<string, any> | null
    $pathname: string
}

export interface SessionRecordingPropertiesType {
    id: string
    properties?: Record<string, any>
}

export interface PerformancePageView {
    session_id: string
    pageview_id: string
    timestamp: string
}
export interface RecentPerformancePageView extends PerformancePageView {
    page_url: string
    duration: number
}

// copied from rrweb/network@1
export type Body =
    | string
    | Document
    | Blob
    | ArrayBufferView
    | ArrayBuffer
    | FormData
    | URLSearchParams
    | ReadableStream<Uint8Array>
    | null

/**
 * This is our base type for tracking network requests.
 * It sticks relatively closely to the spec for the web
 * see https://developer.mozilla.org/en-US/docs/Web/API/Performance_API
 * we have renamed/added a few fields for the benefit of ClickHouse
 * but don't yet clash with the spec
 */
export interface PerformanceEvent {
    uuid: string
    timestamp: string | number
    distinct_id: string
    session_id: string
    window_id: string
    pageview_id: string
    current_url: string

    // BASE_EVENT_COLUMNS
    time_origin?: string
    entry_type?: string
    name?: string

    // RESOURCE_EVENT_COLUMNS
    start_time?: number
    duration?: number
    redirect_start?: number
    redirect_end?: number
    worker_start?: number
    fetch_start?: number
    domain_lookup_start?: number
    domain_lookup_end?: number
    connect_start?: number
    secure_connection_start?: number
    connect_end?: number
    request_start?: number
    response_start?: number
    response_end?: number
    decoded_body_size?: number
    encoded_body_size?: number

    initiator_type?:
        | 'navigation'
        | 'css'
        | 'script'
        | 'xmlhttprequest'
        | 'fetch'
        | 'beacon'
        | 'video'
        | 'audio'
        | 'track'
        | 'img'
        | 'image'
        | 'input'
        | 'a'
        | 'iframe'
        | 'frame'
        | 'link'
        | 'other'
    next_hop_protocol?: string
    render_blocking_status?: string
    response_status?: number
    // see https://developer.mozilla.org/en-US/docs/Web/API/PerformanceResourceTiming/transferSize
    // zero has meaning for this field so should not be used unless the transfer size was known to be zero
    transfer_size?: number

    // LARGEST_CONTENTFUL_PAINT_EVENT_COLUMNS
    largest_contentful_paint_element?: string
    largest_contentful_paint_render_time?: number
    largest_contentful_paint_load_time?: number
    largest_contentful_paint_size?: number
    largest_contentful_paint_id?: string
    largest_contentful_paint_url?: string

    // NAVIGATION_EVENT_COLUMNS
    dom_complete?: number
    dom_content_loaded_event?: number
    dom_interactive?: number
    load_event_end?: number
    load_event_start?: number
    redirect_count?: number
    navigation_type?: string
    unload_event_end?: number
    unload_event_start?: number

    // Performance summary fields calculated on frontend
    first_contentful_paint?: number // https://web.dev/fcp/
    time_to_interactive?: number // https://web.dev/tti/
    total_blocking_time?: number // https://web.dev/tbt/
    web_vitals?: Set<RecordingEventType>

    // request/response capture - merged in from rrweb/network@1 payloads
    request_headers?: Record<string, string>
    response_headers?: Record<string, string>
    request_body?: Body
    response_body?: Body
    method?: string
    // normally, can rely on performance event values like duration,
    // but they may be absent in which case the SDK may have sent start and end time
    end_time?: number

    //rrweb/network@1 - i.e. not in ClickHouse table
    is_initial?: boolean
    raw?: Record<string, any>

    //server timings - reported as separate events but added back in here on the front end
    server_timings?: PerformanceEvent[]
}

export type AssetType = 'CSS' | 'JS' | 'Fetch' | 'Image' | 'Link' | 'XHR' | 'HTML'

export interface CurrentBillCycleType {
    current_period_start: number
    current_period_end: number
}

export type BillingFeatureType = {
    key: AvailableFeatureUnion
    name: string
    description?: string | null
    docsUrl?: string | null
    limit?: number | null
    note?: string | null
    unit?: string | null
    images?: {
        light: string
        dark: string
    } | null
    icon_key?: string | null
    entitlement_only?: boolean
    type?: 'primary' | 'secondary' | null
}

export interface BillingTierType {
    flat_amount_usd: string
    unit_amount_usd: string
    current_amount_usd: string | null
    current_usage: number
    projected_usage: number | null
    projected_amount_usd: string | null
    up_to: number | null
}

export interface BillingTrialType {
    length: number
}

export interface BillingProductV2Type {
    type: string
    usage_key: string | null
    name: string
    headline: string | null
    description: string
    price_description?: string | null
    icon_key?: string | null
    image_url?: string | null
    screenshot_url: string | null
    docs_url: string
    free_allocation?: number | null
    subscribed: boolean | null
    tiers?: BillingTierType[] | null
    tiered: boolean
    current_usage?: number
    projected_amount_usd?: string | null
    projected_usage?: number
    percentage_usage: number
    current_amount_usd_before_addons: string | null
    current_amount_usd: string | null
    usage_limit: number | null
    has_exceeded_limit: boolean
    unit: string | null
    unit_amount_usd: string | null
    plans: BillingPlanType[]
    contact_support: boolean | null
    inclusion_only: any
    features: BillingFeatureType[]
    addons: BillingProductV2AddonType[]
    // addons-only: if this addon is included with the base product and not subscribed individually. for backwards compatibility.
    included_with_main_product?: boolean
    trial?: BillingTrialType
}

export interface BillingProductV2AddonType {
    name: string
    description: string
    price_description: string | null
    image_url: string | null
    icon_key?: string
    docs_url: string | null
    type: string
    tiers: BillingTierType[] | null
    tiered: boolean
    subscribed: boolean
    // sometimes addons are included with the base product, but they aren't subscribed individually
    included_with_main_product?: boolean
    inclusion_only: boolean | null
    contact_support: boolean | null
    unit: string | null
    unit_amount_usd: string | null
    current_amount_usd: string | null
    current_usage: number
    projected_usage: number | null
    projected_amount_usd: string | null
    plans: BillingPlanType[]
    usage_key?: string
    free_allocation?: number | null
    percentage_usage?: number
    features: BillingFeatureType[]
    included_if?: 'no_active_subscription' | 'has_subscription' | null
    usage_limit?: number | null
    trial?: BillingTrialType
}
export interface BillingType {
    customer_id: string
    has_active_subscription: boolean
    subscription_level: 'free' | 'paid' | 'custom'
    free_trial_until?: Dayjs
    stripe_portal_url?: string
    deactivated?: boolean
    current_total_amount_usd?: string
    current_total_amount_usd_after_discount?: string
    projected_total_amount_usd?: string
    projected_total_amount_usd_after_discount?: string
    products: BillingProductV2Type[]

    custom_limits_usd?: {
        [key: string]: number | null
    }
    billing_period?: {
        current_period_start: Dayjs
        current_period_end: Dayjs
        interval: 'month' | 'year'
    }
    license?: {
        plan: LicensePlan
    }
    available_plans?: BillingPlanType[]
    discount_percent?: number
    discount_amount_usd?: string
    amount_off_expires_at?: Dayjs
    trial?: {
        type: 'autosubscribe' | 'standard'
        status: 'active' | 'expired' | 'cancelled' | 'converted'
        target: 'paid' | 'teams' | 'enterprise'
        expires_at: string
    }
    billing_plan: BillingPlan | null
    startup_program_label?: StartupProgramLabel | null
    account_owner?: {
        email?: string
        name?: string
    }
}

export interface BillingPlanType {
    free_allocation?: number | null
    features: BillingFeatureType[]
    name: string
    description: string
    is_free?: boolean
    plan_key?: string
    image_url: string | null
    docs_url: string | null
    note: string | null
    unit: string | null
    flat_rate: boolean
    product_key: ProductKeyUnion
    current_plan?: boolean | null
    tiers?: BillingTierType[] | null
    unit_amount_usd: string | null
    included_if?: 'no_active_subscription' | 'has_subscription' | null
    initial_billing_limit?: number | null
    contact_support: boolean | null
}

export interface PlanInterface {
    key: string
    name: string
    custom_setup_billing_message: string
    image_url: string
    self_serve: boolean
    is_metered_billing: boolean
    event_allowance: number
    price_string: string
}

// Creating a nominal type: https://github.com/microsoft/TypeScript/issues/202#issuecomment-961853101
export type InsightShortId = string & { readonly '': unique symbol }

export enum InsightColor {
    White = 'white',
    Black = 'black',
    Blue = 'blue',
    Green = 'green',
    Purple = 'purple',
}

export interface Cacheable {
    last_refresh: string | null
    next_allowed_client_refresh?: string | null
    cache_target_age?: string | null
}

export interface TileLayout extends Omit<Layout, 'i'> {
    i?: string // we use `i` in the front end but not in the API
}

export interface Tileable {
    layouts: Record<DashboardLayoutSize, TileLayout> | Record<string, never> // allow an empty object or one with DashboardLayoutSize keys
    color: InsightColor | null
}

export interface DashboardTile<T = InsightModel> extends Tileable {
    id: number
    insight?: T
    text?: TextModel
    deleted?: boolean
    is_cached?: boolean
}

export interface DashboardTileBasicType {
    id: number
    dashboard_id: number
    deleted?: boolean
}

export interface TextModel {
    body: string
    created_by?: UserBasicType
    last_modified_by?: UserBasicType
    last_modified_at: string
}

export interface InsightModel extends Cacheable, WithAccessControl {
    /** The unique key we use when communicating with the user, e.g. in URLs */
    short_id: InsightShortId
    /** The primary key in the database, used as well in API endpoints */
    id: number
    name: string
    derived_name?: string | null
    description?: string
    favorited?: boolean
    order: number | null
    result: any
    deleted: boolean
    saved: boolean
    created_at: string
    created_by: UserBasicType | null
    is_sample: boolean
    /** @deprecated Use `dashboard_tiles` instead */
    dashboards: number[] | null
    dashboard_tiles: DashboardTileBasicType[] | null
    updated_at: string
    tags?: string[]
    last_modified_at: string
    last_modified_by: UserBasicType | null
    effective_restriction_level: DashboardRestrictionLevel
    effective_privilege_level: DashboardPrivilegeLevel
    timezone?: string | null
    /** Only used in the frontend to store the next breakdown url */
    next?: string
    /** Only used in the frontend to toggle showing Baseline in funnels or not */
    disable_baseline?: boolean
    filters: Partial<FilterType>
    query?: Node | null
    query_status?: QueryStatus
}

export interface QueryBasedInsightModel extends Omit<InsightModel, 'filters'> {
    query: Node | null
}

export interface DashboardBasicType extends WithAccessControl {
    id: number
    name: string
    description: string
    pinned: boolean
    created_at: string
    created_by: UserBasicType | null
    is_shared: boolean
    deleted: boolean
    creation_mode: 'default' | 'template' | 'duplicate'
    restriction_level: DashboardRestrictionLevel
    effective_restriction_level: DashboardRestrictionLevel
    effective_privilege_level: DashboardPrivilegeLevel
    access_control_version: 'v1' | 'v2'
    tags?: string[]
    /** Purely local value to determine whether the dashboard should be highlighted, e.g. as a fresh duplicate. */
    _highlight?: boolean
}

export interface DashboardTemplateListParams {
    scope?: DashboardTemplateScope
    // matches on template name, description, and tags
    search?: string
}

export type DashboardTemplateScope = 'team' | 'global' | 'feature_flag'

export interface DashboardType<T = InsightModel> extends DashboardBasicType {
    tiles: DashboardTile<T>[]
    filters: DashboardFilter
    variables?: Record<string, HogQLVariable>
}

export enum TemplateAvailabilityContext {
    GENERAL = 'general',
    ONBOARDING = 'onboarding',
}

export interface DashboardTemplateType<T = InsightModel> {
    id: string
    team_id?: number
    created_at?: string
    template_name: string
    dashboard_description?: string
    dashboard_filters?: DashboardFilter
    tiles: DashboardTile<T>[]
    variables?: DashboardTemplateVariableType[]
    tags?: string[]
    image_url?: string
    scope?: DashboardTemplateScope
    availability_contexts?: TemplateAvailabilityContext[]
}

export interface MonacoMarker {
    message: string
}

// makes the DashboardTemplateType properties optional and the tiles properties optional
export type DashboardTemplateEditorType = Partial<Omit<DashboardTemplateType, 'tiles'>> & {
    tiles: Partial<DashboardTile>[]
}

export interface DashboardTemplateVariableType {
    id: string
    name: string
    description: string
    type: 'event'
    default: TemplateVariableStep
    required: boolean
    touched?: boolean
    selector?: string
    href?: string
    url?: string
}

export type DashboardLayoutSize = 'sm' | 'xs'

/** Explicit dashboard collaborator, based on DashboardPrivilege. */
export interface DashboardCollaboratorType {
    id: string
    dashboard_id: DashboardType['id']
    user: UserBasicType
    level: DashboardPrivilegeLevel
    added_at: string
    updated_at: string
}

/** Explicit (dashboard privilege) OR implicit (project admin) dashboard collaborator. */
export type FusedDashboardCollaboratorType = Pick<DashboardCollaboratorType, 'user' | 'level'>

export interface OrganizationInviteType {
    id: string
    target_email: string
    first_name: string
    level: OrganizationMembershipLevel
    is_expired: boolean
    emailing_attempt_made: boolean
    created_by: UserBasicType | null
    created_at: string
    updated_at: string
    message?: string
}

export enum PluginInstallationType {
    Local = 'local',
    Custom = 'custom',
    Repository = 'repository',
    Source = 'source',
    Inline = 'inline',
}

export interface PluginType {
    id: number
    plugin_type: PluginInstallationType
    name: string
    description?: string
    url?: string
    tag?: string
    icon?: string
    latest_tag?: string // apps management page: The latest git hash for the repo behind the url
    config_schema: Record<string, PluginConfigSchema> | PluginConfigSchema[]
    source?: string
    maintainer?: string
    is_global: boolean
    organization_id: string
    organization_name: string
    metrics?: Record<string, StoredMetricMathOperations>
    capabilities?: Record<'jobs' | 'methods' | 'scheduled_tasks', string[] | undefined>
    public_jobs?: Record<string, JobSpec>
    hog_function_migration_available?: boolean
}

export type AppType = PluginType

/** Config passed to app component and logic as props. Sent in Django's app context */
export interface FrontendAppConfig {
    pluginId: number
    pluginConfigId: number
    pluginType: PluginInstallationType | null
    name: string
    url: string
    config: Record<string, any>
}

/** Frontend app created after receiving a bundle via import('').getFrontendApp() */
export interface FrontendApp {
    id: number
    pluginId: number
    error?: any
    title?: string
    logic?: LogicWrapper
    component?: (props: FrontendAppConfig) => JSX.Element
    onInit?: (props: FrontendAppConfig) => void
}

export interface JobPayloadFieldOptions {
    type: 'string' | 'boolean' | 'json' | 'number' | 'date' | 'daterange'
    title?: string
    required?: boolean
    default?: any
    staff_only?: boolean
}

export interface JobSpec {
    payload?: Record<string, JobPayloadFieldOptions>
}

/** @deprecated in favor of PluginConfigTypeNew */
export interface PluginConfigType {
    id?: number
    plugin: number
    team_id: number
    enabled: boolean
    order: number

    config: Record<string, any>
    error?: PluginErrorType
    delivery_rate_24h?: number | null
    created_at?: string
}

/** @deprecated in favor of PluginConfigWithPluginInfoNew */
export interface PluginConfigWithPluginInfo extends PluginConfigType {
    id: number
    plugin_info: PluginType
}

// TODO: Rename to PluginConfigType once the legacy PluginConfigType are removed from the frontend
export interface PluginConfigTypeNew {
    id: number
    plugin: number
    team_id: number
    enabled: boolean
    order: number
    name: string
    description?: string
    updated_at: string
    delivery_rate_24h?: number | null
    config: Record<string, any>
}

// TODO: Rename to PluginConfigWithPluginInfo once the are removed from the frontend
export interface PluginConfigWithPluginInfoNew extends PluginConfigTypeNew {
    plugin_info: PluginType
}

export interface PluginErrorType {
    message: string
    time: string
    stack?: string
    name?: string
    event?: Record<string, any>
}

export type LogEntryLevel = 'DEBUG' | 'LOG' | 'INFO' | 'WARN' | 'WARNING' | 'ERROR'

// The general log entry format that eventually everything should match
export type LogEntry = {
    log_source_id: string
    instance_id: string
    timestamp: string
    level: LogEntryLevel
    message: string
}

export type LogEntryRequestParams = {
    limit?: number
    after?: string
    before?: string
    // Comma separated list of log levels
    level?: string
    search?: string
    instance_id?: string
}

export interface PluginLogEntry {
    id: string
    team_id: number
    plugin_id: number
    plugin_config_id: number
    timestamp: string
    source: string
    type: LogEntryLevel
    is_system: boolean
    message: string
    instance_id: string
}

export enum AnnotationScope {
    Insight = 'dashboard_item',
    Dashboard = 'dashboard',
    Project = 'project',
    Organization = 'organization',
}

export interface RawAnnotationType {
    id: number
    scope: AnnotationScope
    content: string | null
    date_marker: string | null
    created_by?: UserBasicType | null
    created_at: string
    updated_at: string
    dashboard_item?: number | null
    insight_short_id?: QueryBasedInsightModel['short_id'] | null
    insight_name?: QueryBasedInsightModel['name'] | null
    insight_derived_name?: QueryBasedInsightModel['derived_name'] | null
    dashboard_id?: DashboardBasicType['id'] | null
    dashboard_name?: DashboardBasicType['name'] | null
    deleted?: boolean
    creation_type?: 'USR' | 'GIT'
}

export interface AnnotationType extends Omit<RawAnnotationType, 'created_at' | 'date_marker'> {
    date_marker: dayjs.Dayjs | null
    created_at: dayjs.Dayjs
}

export interface DatedAnnotationType extends Omit<AnnotationType, 'date_marker'> {
    date_marker: dayjs.Dayjs
}

export enum ChartDisplayType {
    ActionsLineGraph = 'ActionsLineGraph',
    ActionsBar = 'ActionsBar',
    ActionsStackedBar = 'ActionsStackedBar',
    ActionsAreaGraph = 'ActionsAreaGraph',
    ActionsLineGraphCumulative = 'ActionsLineGraphCumulative',
    BoldNumber = 'BoldNumber',
    ActionsPie = 'ActionsPie',
    ActionsBarValue = 'ActionsBarValue',
    ActionsTable = 'ActionsTable',
    WorldMap = 'WorldMap',
}
export enum ChartDisplayCategory {
    TimeSeries = 'TimeSeries',
    CumulativeTimeSeries = 'CumulativeTimeSeries',
    TotalValue = 'TotalValue',
}

export type BreakdownType =
    | 'cohort'
    | 'person'
    | 'event'
    | 'group'
    | 'session'
    | 'hogql'
    | 'data_warehouse'
    | 'data_warehouse_person_property'
export type IntervalType = 'minute' | 'hour' | 'day' | 'week' | 'month'
export type SmoothingType = number

export enum InsightType {
    TRENDS = 'TRENDS',
    STICKINESS = 'STICKINESS',
    LIFECYCLE = 'LIFECYCLE',
    FUNNELS = 'FUNNELS',
    RETENTION = 'RETENTION',
    PATHS = 'PATHS',
    JSON = 'JSON',
    SQL = 'SQL',
    HOG = 'HOG',
}

export enum PathType {
    PageView = '$pageview',
    Screen = '$screen',
    CustomEvent = 'custom_event',
    HogQL = 'hogql',
}

export enum FunnelPathType {
    before = 'funnel_path_before_step',
    between = 'funnel_path_between_steps',
    after = 'funnel_path_after_step',
}

export enum FunnelVizType {
    Steps = 'steps',
    TimeToConvert = 'time_to_convert',
    Trends = 'trends',
}

export type RetentionType = typeof RETENTION_RECURRING | typeof RETENTION_FIRST_TIME

export enum RetentionPeriod {
    Hour = 'Hour',
    Day = 'Day',
    Week = 'Week',
    Month = 'Month',
}

export type SlowQueryPossibilities = 'all_events' | 'large_date_range' | 'first_time_for_user' | 'strict_funnel'

// eslint-disable-next-line @typescript-eslint/no-duplicate-type-constituents
export type BreakdownKeyType = integer | string | number | (integer | string | number)[] | null

/**
 * Legacy breakdown.
 */
export interface Breakdown {
    property: string | number
    type: BreakdownType
    normalize_url?: boolean
    histogram_bin_count?: number
    group_type_index?: number
}

export interface FilterType {
    // used by all
    from_dashboard?: boolean | number
    insight?: InsightType
    filter_test_accounts?: boolean
    properties?: AnyPropertyFilter[] | PropertyGroupFilter
    sampling_factor?: number | null

    date_from?: string | null
    date_to?: string | null
    /**
     * Whether the `date_from` and `date_to` should be used verbatim. Disables rounding to the start and end of period.
     * Strings are cast to bools, e.g. "true" -> true.
     */
    explicit_date?: boolean | string | null

    events?: Record<string, any>[]
    actions?: Record<string, any>[]
    data_warehouse?: Record<string, any>[]
    new_entity?: Record<string, any>[]

    // persons modal
    entity_id?: string | number
    entity_type?: EntityType
    entity_math?: string

    // used by trends and stickiness
    interval?: IntervalType
    // TODO: extract into TrendsFunnelsCommonFilterType
    breakdown_type?: BreakdownType | null
    breakdown?: BreakdownKeyType
    breakdown_normalize_url?: boolean
    breakdowns?: Breakdown[]
    breakdown_group_type_index?: integer | null
    breakdown_hide_other_aggregation?: boolean | null
    breakdown_limit?: integer | null
    aggregation_group_type_index?: integer // Groups aggregation
}

export interface TemplateVariableStep {
    id?: string
    math?: BaseMathType
    name?: string | null
    order?: number
    type?: EntityTypes
    event?: string
    selector?: string | null
    href?: string | null
    url?: string | null
    properties?: Record<string, any>[]
    custom_name?: string
    custom_event?: boolean
}

export interface PropertiesTimelineFilterType {
    date_from?: string | null // DateMixin
    date_to?: string | null // DateMixin
    interval?: IntervalType // IntervalMixin
    properties?: AnyPropertyFilter[] | PropertyGroupFilter // PropertyMixin
    events?: Record<string, any>[] // EntitiesMixin
    actions?: Record<string, any>[] // EntitiesMixin
    aggregation_group_type_index?: number // GroupsAggregationMixin
    display?: ChartDisplayType // DisplayDerivedMixin
    breakdown_type?: BreakdownType | null
    breakdown?: BreakdownKeyType
}

export interface TrendsFilterType extends FilterType {
    // Specifies that we want to smooth the aggregation over the specified
    // number of intervals, e.g. for a day interval, we may want to smooth over
    // 7 days to remove weekly variation. Smoothing is performed as a moving average.
    smoothing_intervals?: number
    formula?: string
    compare_to?: string
    compare?: boolean
    /** @deprecated */
    shown_as?: ShownAsValue
    display?: ChartDisplayType
    breakdown_histogram_bin_count?: number // trends breakdown histogram bin count

    // frontend only
    show_alert_threshold_lines?: boolean // used to show/hide horizontal lines on insight representing alert thresholds set on the insight
    show_legend?: boolean // used to show/hide legend next to insights graph
    hidden_legend_keys?: Record<string, boolean | undefined> // used to toggle visibilities in table and legend
    aggregation_axis_format?: AggregationAxisFormat // a fixed format like duration that needs calculation
    aggregation_axis_prefix?: string // a prefix to add to the aggregation axis e.g. £
    aggregation_axis_postfix?: string // a postfix to add to the aggregation axis e.g. %
    decimal_places?: number
    show_values_on_series?: boolean
    show_labels_on_series?: boolean
    show_percent_stack_view?: boolean
    y_axis_scale_type?: 'log10' | 'linear'
    show_multiple_y_axes?: boolean
}

export interface StickinessFilterType extends FilterType {
    compare_to?: string
    compare?: boolean
    /** @deprecated */
    shown_as?: ShownAsValue
    display?: ChartDisplayType

    // frontend only
    show_legend?: boolean // used to show/hide legend next to insights graph
    hidden_legend_keys?: Record<string, boolean | undefined> // used to toggle visibilities in table and legend
    show_values_on_series?: boolean
    show_multiple_y_axes?: boolean

    // persons only
    stickiness_days?: number
}

export interface FunnelsFilterType extends FilterType {
    funnel_viz_type?: FunnelVizType // parameter sent to funnels API for time conversion code path
    funnel_from_step?: number // used in time to convert: initial step index to compute time to convert
    funnel_to_step?: number // used in time to convert: ending step index to compute time to convert
    breakdown_attribution_type?: BreakdownAttributionType // funnels breakdown attribution type
    breakdown_attribution_value?: number // funnels breakdown attribution specific step value
    bin_count?: BinCountValue // used in time to convert: number of bins to show in histogram
    funnel_window_interval_unit?: FunnelConversionWindowTimeUnit // minutes, days, weeks, etc. for conversion window
    funnel_window_interval?: number | undefined // length of conversion window
    funnel_order_type?: StepOrderValue
    exclusions?: FunnelExclusionLegacy[] // used in funnel exclusion filters
    funnel_aggregate_by_hogql?: string

    // frontend only
    layout?: FunnelLayout // used only for funnels
    funnel_step_reference?: FunnelStepReference // whether conversion shown in graph should be across all steps or just from the previous step
    hidden_legend_keys?: Record<string, boolean | undefined> // used to toggle visibilities in table and legend

    // persons only
    entrance_period_start?: string // this and drop_off is used for funnels time conversion date for the persons modal
    drop_off?: boolean
    funnel_step?: number
    funnel_step_breakdown?: string | number[] | number | null // used in steps breakdown: persons modal
    funnel_custom_steps?: number[] // used to provide custom steps for which to get people in a funnel - primarily for correlation use
    funnel_correlation_person_entity?: Record<string, any> // Funnel Correlation Persons Filter
    funnel_correlation_person_converted?: 'true' | 'false' // Funnel Correlation Persons Converted - success or failure counts
}
export interface PathsFilterType extends FilterType {
    path_type?: PathType
    paths_hogql_expression?: string
    include_event_types?: PathType[]
    start_point?: string
    end_point?: string
    path_groupings?: string[]
    funnel_paths?: FunnelPathType
    funnel_filter?: Record<string, any> // Funnel Filter used in Paths
    exclude_events?: string[] // Paths Exclusion type
    /** @asType integer */
    step_limit?: number // Paths Step Limit
    path_replacements?: boolean
    local_path_cleaning_filters?: PathCleaningFilter[] | null
    /** @asType integer */
    edge_limit?: number | undefined // Paths edge limit
    /** @asType integer */
    min_edge_weight?: number | undefined // Paths
    /** @asType integer */
    max_edge_weight?: number | undefined // Paths

    // persons only
    path_start_key?: string // Paths People Start Key
    path_end_key?: string // Paths People End Key
    path_dropoff_key?: string // Paths People Dropoff Key
}

export type RetentionEntityKind = NodeKind.ActionsNode | NodeKind.EventsNode

export interface RetentionEntity {
    id?: string | number // TODO: Fix weird typing issues
    kind?: RetentionEntityKind
    name?: string
    type?: EntityType
    /**  @asType integer */
    order?: number
    uuid?: string
    custom_name?: string
    /** filters on the event */
    properties?: AnyPropertyFilter[]
}

export enum RetentionDashboardDisplayType {
    TableOnly = 'table_only',
    GraphOnly = 'graph_only',
    All = 'all',
}

export interface RetentionFilterType extends FilterType {
    retention_type?: RetentionType
    /** Whether retention is with regard to initial cohort size, or that of the previous period. */
    retention_reference?: 'total' | 'previous'
    /**
     * @asType integer
     */
    total_intervals?: number
    returning_entity?: RetentionEntity
    target_entity?: RetentionEntity
    period?: RetentionPeriod
    cumulative?: boolean

    //frontend only
    show_mean?: boolean // deprecated
    mean_retention_calculation?: 'simple' | 'weighted' | typeof RETENTION_MEAN_NONE
}
export interface LifecycleFilterType extends FilterType {
    /** @deprecated */
    shown_as?: ShownAsValue

    // frontend only
    show_legend?: boolean
    show_values_on_series?: boolean
    toggledLifecycles?: LifecycleToggle[]
}

export type LifecycleToggle = 'new' | 'resurrecting' | 'returning' | 'dormant'
export type AnyFilterType =
    | TrendsFilterType
    | StickinessFilterType
    | FunnelsFilterType
    | PathsFilterType
    | RetentionFilterType
    | LifecycleFilterType
    | FilterType

export type AnyPartialFilterType =
    | Partial<TrendsFilterType>
    | Partial<StickinessFilterType>
    | Partial<FunnelsFilterType>
    | Partial<PathsFilterType>
    | Partial<RetentionFilterType>
    | Partial<LifecycleFilterType>
    | Partial<FilterType>

export interface EventsListQueryParams {
    event?: string
    properties?: AnyPropertyFilter[] | PropertyGroupFilter
    orderBy?: string[]
    action_id?: number
    after?: string
    before?: string
    limit?: number
    offset?: number
}

export interface RecordingEventsFilters {
    query: string
}

export interface RecordingConsoleLogsFilters {
    query: string
}

export enum RecordingWindowFilter {
    All = 'all',
}

export interface EditorFilterProps {
    insightProps: InsightLogicProps
}

export interface InsightEditorFilter {
    key: string
    label?: string | ((props: EditorFilterProps) => JSX.Element | null)
    tooltip?: JSX.Element
    showOptional?: boolean
    /** Editor filter component. Cannot be an anonymous function or the key would not work! */
    component?: (props: EditorFilterProps) => JSX.Element | null
}

export type InsightEditorFilterGroup = {
    title: string
    editorFilters: InsightEditorFilter[]
    defaultExpanded?: boolean
}

export interface SystemStatusSubrows {
    columns: string[]
    rows: string[][]
}

export interface SystemStatusRow {
    metric: string
    value: boolean | string | number | null
    key: string
    description?: string
    subrows?: SystemStatusSubrows
}

export interface SystemStatus {
    overview: SystemStatusRow[]
}

export type QuerySummary = { duration: string } & Record<string, string>

export interface SystemStatusQueriesResult {
    postgres_running: QuerySummary[]
    clickhouse_running?: QuerySummary[]
    clickhouse_slow_log?: QuerySummary[]
}

export interface SystemStatusAnalyzeResult {
    query: string
    timing: {
        query_id: string
        event_time: string
        query_duration_ms: number
        read_rows: number
        read_size: string
        result_rows: number
        result_size: string
        memory_usage: string
    }
    flamegraphs: Record<string, string>
}

export interface TrendAPIResponse<ResultType = TrendResult[]> {
    type: 'Trends'
    is_cached: boolean
    last_refresh: string | null
    result: ResultType
    timezone: string
    next: string | null
}

export interface TrendResult {
    action: ActionFilter
    actions?: ActionFilter[]
    count: number
    data: number[]
    days: string[]
    dates?: string[]
    label: string
    labels: string[]
    breakdown_value?: string | number | string[]
    aggregated_value: number
    status?: string
    compare_label?: CompareLabelType
    compare?: boolean
    persons_urls?: { url: string }[]
    persons?: Person
    filter?: TrendsFilterType
}

interface Person {
    url: string
    filter: Partial<FilterType>
}

export interface FunnelStep {
    // The type returned from the API.
    action_id: string
    average_conversion_time: number | null
    median_conversion_time: number | null
    count: number
    name: string
    custom_name?: string | null
    order: number
    people?: string[]
    type: EntityType
    labels?: string[]
    breakdown?: BreakdownKeyType
    breakdowns?: BreakdownKeyType[]
    breakdown_value?: BreakdownKeyType
    data?: number[]
    days?: string[]

    /** Url that you can GET to retrieve the people that converted in this step */
    converted_people_url: string

    /** Url that you can GET to retrieve the people that dropped in this step  */
    dropped_people_url: string | null
}

export interface FunnelsTimeConversionBins {
    bins: [number, number][]
    average_conversion_time: number | null
}

export type FunnelResultType = FunnelStep[] | FunnelStep[][] | FunnelsTimeConversionBins

export interface FunnelAPIResponse<ResultType = FunnelResultType> {
    is_cached: boolean
    last_refresh: string | null
    result: ResultType
    timezone: string
}

export interface FunnelStepWithNestedBreakdown extends FunnelStep {
    nested_breakdown?: FunnelStep[]
}

export interface FunnelTimeConversionMetrics {
    averageTime: number
    stepRate: number
    totalRate: number
}

export interface FunnelConversionWindow {
    funnelWindowIntervalUnit: FunnelConversionWindowTimeUnit
    funnelWindowInterval: number
}

// https://github.com/PostHog/posthog/blob/master/posthog/models/filters/mixins/funnel.py#L100
export enum FunnelConversionWindowTimeUnit {
    Second = 'second',
    Minute = 'minute',
    Hour = 'hour',
    Day = 'day',
    Week = 'week',
    Month = 'month',
}

export enum FunnelStepReference {
    total = 'total',
    previous = 'previous',
}

export interface FunnelStepWithConversionMetrics extends FunnelStep {
    droppedOffFromPrevious: number
    conversionRates: {
        fromPrevious: number
        total: number
        fromBasisStep: number // either fromPrevious or total, depending on FunnelStepReference
    }
    nested_breakdown?: Omit<FunnelStepWithConversionMetrics, 'nested_breakdown'>[]
    rowKey?: number | string
    significant?: {
        fromPrevious: boolean
        total: boolean
        fromBasisStep: boolean // either fromPrevious or total, depending on FunnelStepReference
    }
}

export interface FlattenedFunnelStepByBreakdown {
    rowKey: number | string
    isBaseline?: boolean
    breakdown?: BreakdownKeyType
    // :KLUDGE: Data transforms done in `getBreakdownStepValues`
    breakdown_value?: Array<string | number>
    breakdownIndex?: number
    conversionRates?: {
        total: number
    }
    steps?: FunnelStepWithConversionMetrics[]
    significant?: boolean
}

export interface FunnelCorrelation {
    event: Pick<EventType, 'elements' | 'event' | 'properties'>
    odds_ratio: number
    success_count: number
    success_people_url: string
    failure_count: number
    failure_people_url: string
    correlation_type: FunnelCorrelationType.Failure | FunnelCorrelationType.Success
    result_type:
        | FunnelCorrelationResultsType.Events
        | FunnelCorrelationResultsType.Properties
        | FunnelCorrelationResultsType.EventWithProperties
}

export enum FunnelCorrelationType {
    Success = 'success',
    Failure = 'failure',
}

export enum FunnelCorrelationResultsType {
    Events = 'events',
    Properties = 'properties',
    EventWithProperties = 'event_with_properties',
}

export enum BreakdownAttributionType {
    FirstTouch = 'first_touch',
    LastTouch = 'last_touch',
    AllSteps = 'all_events',
    Step = 'step',
}

export interface ChartParams {
    inCardView?: boolean
    inSharedMode?: boolean
    showPersonsModal?: boolean
    /** allows overriding by queries, e.g. setting empty state text*/
    context?: QueryContext
}

export interface HistogramGraphDatum {
    id: number
    bin0: number
    bin1: number
    count: number
    label: string
}

// Shared between insightLogic, dashboardItemLogic, trendsLogic, funnelLogic, pathsLogic, retentionLogic
export interface InsightLogicProps<Q extends QuerySchema = QuerySchema> {
    /** currently persisted insight */
    dashboardItemId?: InsightShortId | 'new' | `new-${string}` | null
    /** id of the dashboard the insight is on (when the insight is being displayed on a dashboard) **/
    dashboardId?: DashboardType['id']
    /** cached insight */
    cachedInsight?: Partial<QueryBasedInsightModel> | null
    /** enable this to avoid API requests */
    doNotLoad?: boolean
    loadPriority?: number
    onData?: (data: Record<string, unknown> | null | undefined) => void
    /** query when used as ad-hoc insight */
    query?: Q
    setQuery?: (node: Q) => void

    /** Used to group DataNodes into a collection for group operations like refreshAll **/
    dataNodeCollectionId?: string

    /** Dashboard filters to override the ones in the query */
    filtersOverride?: DashboardFilter | null
    /** Dashboard variables to override the ones in the query */
    variablesOverride?: Record<string, HogQLVariable> | null
}

export interface SetInsightOptions {
    /** this overrides the in-flight filters on the page, which may not equal the last returned API response */
    overrideQuery?: boolean
    /** calling with this updates the "last saved" filters */
    fromPersistentApi?: boolean
}

export enum SurveySchedule {
    Once = 'once',
    Recurring = 'recurring',
    Always = 'always',
}

export enum SurveyPartialResponses {
    Yes = 'true',
    No = 'false',
}

export interface Survey {
    /** UUID */
    id: string
    name: string
    type: SurveyType
    description: string
    schedule?: SurveySchedule | null
    linked_flag_id: number | null
    linked_flag: FeatureFlagBasicType | null
    targeting_flag: FeatureFlagBasicType | null
    targeting_flag_filters?: FeatureFlagFilters
    conditions: {
        url: string
        selector?: string
        seenSurveyWaitPeriodInDays?: number
        urlMatchType?: SurveyMatchType
        deviceTypes?: string[]
        deviceTypesMatchType?: SurveyMatchType
        actions: {
            values: {
                id: number
                name: string
            }[]
        } | null
        events: {
            repeatedActivation?: boolean
            values: {
                name: string
            }[]
        } | null
    } | null
    appearance: SurveyAppearance | null
    questions: (BasicSurveyQuestion | LinkSurveyQuestion | RatingSurveyQuestion | MultipleSurveyQuestion)[]
    created_at: string
    created_by: UserBasicType | null
    start_date: string | null
    end_date: string | null
    archived: boolean
    remove_targeting_flag?: boolean
    responses_limit: number | null
    iteration_count?: number | null
    iteration_frequency_days?: number | null
    iteration_start_dates?: string[]
    current_iteration?: number | null
    current_iteration_start_date?: string
    response_sampling_start_date?: string | null
    response_sampling_interval_type?: string | null
    response_sampling_interval?: number | null
    response_sampling_limit?: number | null
    response_sampling_daily_limits?: string[] | null
    enable_partial_responses?: boolean | null
}

export enum SurveyMatchType {
    Exact = PropertyOperator.Exact,
    IsNot = PropertyOperator.IsNot,
    Contains = PropertyOperator.IContains,
    NotIContains = PropertyOperator.NotIContains,
    Regex = PropertyOperator.Regex,
    NotRegex = PropertyOperator.NotRegex,
}

export enum SurveyType {
    Popover = 'popover',
    Widget = 'widget',
    FullScreen = 'full_screen',
    Email = 'email',
    API = 'api',
}

export type SurveyQuestionDescriptionContentType = 'html' | 'text'

export interface SurveyAppearance {
    backgroundColor?: string
    submitButtonColor?: string
    // TODO: remove submitButtonText in favor of buttonText once it's more deprecated
    submitButtonText?: string
    submitButtonTextColor?: string
    ratingButtonColor?: string
    ratingButtonActiveColor?: string
    borderColor?: string
    placeholder?: string
    whiteLabel?: boolean
    displayThankYouMessage?: boolean
    thankYouMessageHeader?: string
    thankYouMessageDescription?: string
    thankYouMessageDescriptionContentType?: SurveyQuestionDescriptionContentType
    thankYouMessageCloseButtonText?: string
    autoDisappear?: boolean
    position?: string
    zIndex?: string
    shuffleQuestions?: boolean
    surveyPopupDelaySeconds?: number
    // widget only
    widgetType?: 'button' | 'tab' | 'selector'
    widgetSelector?: string
    widgetLabel?: string
    widgetColor?: string
    fontFamily?: (typeof WEB_SAFE_FONTS)[number]['value']
    disabledButtonOpacity?: string
}

export interface SurveyQuestionBase {
    question: string
    id?: string
    description?: string | null
    descriptionContentType?: SurveyQuestionDescriptionContentType
    optional?: boolean
    buttonText?: string
    branching?:
        | NextQuestionBranching
        | ConfirmationMessageBranching
        | ResponseBasedBranching
        | SpecificQuestionBranching
}

export interface BasicSurveyQuestion extends SurveyQuestionBase {
    type: SurveyQuestionType.Open
}

export interface LinkSurveyQuestion extends SurveyQuestionBase {
    type: SurveyQuestionType.Link
    link: string | null
}

export interface RatingSurveyQuestion extends SurveyQuestionBase {
    type: SurveyQuestionType.Rating
    display: 'number' | 'emoji'
    scale: number
    lowerBoundLabel: string
    upperBoundLabel: string
    branching?:
        | NextQuestionBranching
        | ConfirmationMessageBranching
        | ResponseBasedBranching
        | SpecificQuestionBranching
}

export interface MultipleSurveyQuestion extends SurveyQuestionBase {
    type: SurveyQuestionType.SingleChoice | SurveyQuestionType.MultipleChoice
    choices: string[]
    shuffleOptions?: boolean
    hasOpenChoice?: boolean
    branching?:
        | NextQuestionBranching
        | ConfirmationMessageBranching
        | ResponseBasedBranching
        | SpecificQuestionBranching
}

export type SurveyQuestion = BasicSurveyQuestion | LinkSurveyQuestion | RatingSurveyQuestion | MultipleSurveyQuestion

export enum SurveyQuestionType {
    Open = 'open',
    MultipleChoice = 'multiple_choice',
    SingleChoice = 'single_choice',
    Rating = 'rating',
    Link = 'link',
}

export enum SurveyQuestionBranchingType {
    NextQuestion = 'next_question',
    End = 'end',
    ResponseBased = 'response_based',
    SpecificQuestion = 'specific_question',
}

interface NextQuestionBranching {
    type: SurveyQuestionBranchingType.NextQuestion
}

interface ConfirmationMessageBranching {
    type: SurveyQuestionBranchingType.End
}

interface ResponseBasedBranching {
    type: SurveyQuestionBranchingType.ResponseBased
    responseValues: Record<string, any>
}

interface SpecificQuestionBranching {
    type: SurveyQuestionBranchingType.SpecificQuestion
    index: number
}

export interface FeatureFlagGroupType {
    properties?: AnyPropertyFilter[]
    rollout_percentage?: number | null
    variant?: string | null
    users_affected?: number
}

export interface MultivariateFlagVariant {
    key: string
    name?: string | null
    rollout_percentage: number
}

export interface MultivariateFlagOptions {
    variants: MultivariateFlagVariant[]
}

export interface FeatureFlagFilters {
    groups: FeatureFlagGroupType[]
    multivariate?: MultivariateFlagOptions | null
    aggregation_group_type_index?: integer | null
    payloads?: Record<string, JsonType>
    super_groups?: FeatureFlagGroupType[]
}

export interface FeatureFlagBasicType {
    id: number
    team_id: TeamType['id']
    key: string
    /* The description field (the name is a misnomer because of its legacy). */
    name: string
    filters: FeatureFlagFilters
    deleted: boolean
    active: boolean
    ensure_experience_continuity: boolean | null
}

export interface FeatureFlagType extends Omit<FeatureFlagBasicType, 'id' | 'team_id'>, WithAccessControl {
    /** Null means that the flag has never been saved yet (it's new). */
    id: number | null
    created_by: UserBasicType | null
    created_at: string | null
    version: number | null
    last_modified_by: UserBasicType | null
    is_simple_flag: boolean
    rollout_percentage: number | null
    experiment_set: number[] | null
    features: EarlyAccessFeatureType[] | null
    surveys: Survey[] | null
    rollback_conditions: FeatureFlagRollbackConditions[]
    performed_rollback: boolean
    can_edit: boolean
    tags: string[]
    usage_dashboard?: number
    analytics_dashboards?: number[] | null
    has_enriched_analytics?: boolean
    is_remote_configuration: boolean
    has_encrypted_payloads: boolean
    status: 'ACTIVE' | 'INACTIVE' | 'STALE' | 'DELETED' | 'UNKNOWN'
}

export interface OrganizationFeatureFlag {
    flag_id: number | null
    team_id: number | null
    created_by: UserBasicType | null
    created_at: string | null
    is_simple_flag: boolean
    rollout_percentage: number | null
    filters: FeatureFlagFilters
    active: boolean
}

export interface OrganizationFeatureFlagsCopyBody {
    feature_flag_key: FeatureFlagType['key']
    from_project: TeamType['id']
    target_project_ids: TeamType['id'][]
}

export type OrganizationFeatureFlags = {
    flag_id: FeatureFlagType['id']
    team_id: TeamType['id']
    active: FeatureFlagType['active']
}[]

export interface FeatureFlagRollbackConditions {
    threshold: number
    threshold_type: string
    threshold_metric?: FilterType
    operator?: string
}

export enum FeatureFlagStatus {
    ACTIVE = 'active',
    INACTIVE = 'inactive',
    STALE = 'stale',
    DELETED = 'deleted',
    UNKNOWN = 'unknown',
}

export interface FeatureFlagStatusResponse {
    status: FeatureFlagStatus
    reason: string
}

export interface CombinedFeatureFlagAndValueType {
    feature_flag: FeatureFlagType
    value: boolean | string
}

export interface Feature {
    id: number | null
    name: string
}

export enum EarlyAccessFeatureStage {
    Draft = 'draft',
    Concept = 'concept',
    Alpha = 'alpha',
    Beta = 'beta',
    GeneralAvailability = 'general-availability',
    Archived = 'archived',
}

export enum EarlyAccessFeatureTabs {
    OptedIn = 'opted-in',
    OptedOut = 'opted-out',
}

export interface EarlyAccessFeatureType {
    /** UUID */
    id: string
    feature_flag: FeatureFlagBasicType
    name: string
    description: string
    stage: EarlyAccessFeatureStage
    /** Documentation URL. Can be empty. */
    documentation_url: string
    created_at: string
}

export interface NewEarlyAccessFeatureType extends Omit<EarlyAccessFeatureType, 'id' | 'created_at' | 'feature_flag'> {
    feature_flag_id: number | undefined
}

export interface UserBlastRadiusType {
    users_affected: number
    total_users: number
}

export enum ScheduledChangeModels {
    FeatureFlag = 'FeatureFlag',
}

export enum ScheduledChangeOperationType {
    UpdateStatus = 'update_status',
    AddReleaseCondition = 'add_release_condition',
}

export type ScheduledChangePayload =
    | { operation: ScheduledChangeOperationType.UpdateStatus; value: boolean }
    | { operation: ScheduledChangeOperationType.AddReleaseCondition; value: FeatureFlagFilters }

export interface ScheduledChangeType {
    id: number
    team_id: number
    record_id: number | string
    model_name: ScheduledChangeModels
    payload: ScheduledChangePayload
    scheduled_at: string
    executed_at: string | null
    failure_reason: string | null
    created_at: string | null
    created_by: UserBasicType
}

export interface PrevalidatedInvite {
    id: string
    target_email: string
    first_name: string
    organization_name: string
}

interface InstancePreferencesInterface {
    /** Whether debug queries option should be shown on the command palette. */
    debug_queries: boolean
    /** Whether paid features showcasing / upsells are completely disabled throughout the app. */
    disable_paid_fs: boolean
}

export interface PreflightStatus {
    // Attributes that accept undefined values (i.e. `?`) are not received when unauthenticated
    django: boolean
    plugins: boolean
    redis: boolean
    db: boolean
    clickhouse: boolean
    kafka: boolean
    /** An initiated instance is one that already has any organization(s). */
    initiated: boolean
    /** Org creation is allowed on Cloud OR initiated self-hosted organizations with a license and MULTI_ORG_ENABLED. */
    can_create_org: boolean
    /** Whether this is PostHog Cloud. */
    cloud: boolean
    /** Whether this is a managed demo environment. */
    demo: boolean
    celery: boolean
    realm: Realm
    region: Region | null
    available_social_auth_providers: AuthBackends
    available_timezones?: Record<string, number>
    opt_out_capture?: boolean
    email_service_available: boolean
    slack_service: {
        available: boolean
        client_id?: string
    }
    data_warehouse_integrations: {
        hubspot: {
            client_id?: string
        }
        salesforce: {
            client_id?: string
        }
    }
    /** Whether PostHog is running in DEBUG mode. */
    is_debug?: boolean
    licensed_users_available?: number | null
    openai_available?: boolean
    site_url?: string
    instance_preferences?: InstancePreferencesInterface
    buffer_conversion_seconds?: number
    object_storage: boolean
    public_egress_ip_addresses?: string[]
    dev_disable_navigation_hooks?: boolean
}

export enum ItemMode { // todo: consolidate this and dashboardmode
    Edit = 'edit',
    View = 'view',
    Subscriptions = 'subscriptions',
    Sharing = 'sharing',
    Alerts = 'alerts',
}

export enum DashboardPlacement {
    Dashboard = 'dashboard', // When on the standard dashboard page
    ProjectHomepage = 'project-homepage', // When embedded on the project homepage
    FeatureFlag = 'feature-flag',
    Public = 'public', // When viewing the dashboard publicly
    Export = 'export', // When the dashboard is being exported (alike to being printed)
    Person = 'person', // When the dashboard is being viewed on a person page
    Group = 'group', // When the dashboard is being viewed on a group page
}

export enum DashboardMode { // Default mode is null
    Edit = 'edit', // When the dashboard is being edited
    Fullscreen = 'fullscreen', // When the dashboard is on full screen (presentation) mode
    Sharing = 'sharing', // When the sharing configuration is opened
}

// Hotkeys for local (component) actions
export type HotKey =
    | 'a'
    | 'b'
    | 'c'
    | 'd'
    | 'e'
    | 'f'
    | 'h'
    | 'i'
    | 'j'
    | 'k'
    | 'l'
    | 'm'
    | 'n'
    | 'o'
    | 'p'
    | 'q'
    | 'r'
    | 's'
    | 't'
    | 'u'
    | 'v'
    | 'w'
    | 'x'
    | 'y'
    | 'z'
    | 'escape'
    | 'enter'
    | 'space'
    | 'tab'
    | 'arrowleft'
    | 'arrowright'
    | 'arrowdown'
    | 'arrowup'
    | 'forwardslash'

export type HotKeyOrModifier = HotKey | 'shift' | 'option' | 'command'

export interface EventDefinition {
    id: string
    name: string
    description?: string
    tags?: string[]
    owner?: UserBasicType | null
    created_at?: string
    last_seen_at?: string
    last_updated_at?: string // alias for last_seen_at to achieve event and action parity
    updated_at?: string
    updated_by?: UserBasicType | null
    verified?: boolean
    verified_at?: string
    verified_by?: string
    is_action?: boolean
    hidden?: boolean
    default_columns?: string[]
}

// TODO duplicated from plugin server. Follow-up to de-duplicate
export enum PropertyType {
    DateTime = 'DateTime',
    String = 'String',
    Numeric = 'Numeric',
    Boolean = 'Boolean',
    Duration = 'Duration',
    Selector = 'Selector',
    Cohort = 'Cohort',
}

export enum PropertyDefinitionType {
    Event = 'event',
    EventMetadata = 'event_metadata',
    Person = 'person',
    Group = 'group',
    Session = 'session',
    LogEntry = 'log_entry',
    Meta = 'meta',
}

export interface PropertyDefinition {
    id: string
    name: string
    description?: string
    tags?: string[]
    updated_at?: string
    updated_by?: UserBasicType | null
    is_numerical?: boolean // Marked as optional to allow merge of EventDefinition & PropertyDefinition
    is_seen_on_filtered_events?: boolean // Indicates whether this property has been seen for a particular set of events (when `eventNames` query string is sent); calculated at query time, not stored in the db
    property_type?: PropertyType
    type?: PropertyDefinitionType
    created_at?: string // TODO: Implement
    last_seen_at?: string // TODO: Implement
    example?: string
    is_action?: boolean
    verified?: boolean
    verified_at?: string
    verified_by?: string
    hidden?: boolean
}

export enum PropertyDefinitionState {
    Pending = 'pending',
    Loading = 'loading',
    Missing = 'missing',
    Error = 'error',
}

export type PropertyDefinitionVerificationStatus = 'verified' | 'hidden' | 'visible'
export type Definition = EventDefinition | PropertyDefinition

export interface PersonProperty {
    id: number
    name: string
    count: number
}

export type GroupTypeIndex = 0 | 1 | 2 | 3 | 4

export interface GroupType {
    group_type: string
    group_type_index: GroupTypeIndex
    name_singular?: string | null
    name_plural?: string | null
    detail_dashboard?: number | null
    default_columns?: string[]
}

export type GroupTypeProperties = Record<number, Array<PersonProperty>>

export interface Group {
    group_type_index: GroupTypeIndex
    group_key: string
    created_at: string
    group_properties: Record<string, any>
}

export interface Experiment {
    id: ExperimentIdType
    name: string
    type?: string
    description?: string
    feature_flag_key: string
    feature_flag?: FeatureFlagBasicType
    exposure_cohort?: number
    exposure_criteria?: ExperimentExposureCriteria
    filters: TrendsFilterType | FunnelsFilterType
    metrics: (ExperimentMetric | ExperimentTrendsQuery | ExperimentFunnelsQuery)[]
    metrics_secondary: (ExperimentMetric | ExperimentTrendsQuery | ExperimentFunnelsQuery)[]
    saved_metrics_ids: { id: number; metadata: { type: 'primary' | 'secondary' } }[]
    saved_metrics: any[]
    parameters: {
        minimum_detectable_effect?: number
        recommended_running_time?: number
        recommended_sample_size?: number
        feature_flag_variants: MultivariateFlagVariant[]
        custom_exposure_filter?: FilterType
        aggregation_group_type_index?: integer
        variant_screenshot_media_ids?: Record<string, string[]>
    }
    start_date?: string | null
    end_date?: string | null
    archived?: boolean
    secondary_metrics: SecondaryExperimentMetric[]
    created_at: string | null
    created_by: UserBasicType | null
    updated_at: string | null
    holdout_id?: number | null
    holdout?: Holdout
    stats_config?: {
        version?: number
    }
}

export interface FunnelExperimentVariant {
    key: string
    success_count: number
    failure_count: number
}

export interface TrendExperimentVariant {
    key: string
    count: number
    exposure: number
    absolute_exposure: number
}

export interface SecondaryExperimentMetric {
    name: string
    filters: Partial<FilterType>
}

export interface SelectOption {
    value: string
    label?: string
}

export enum FilterLogicalOperator {
    And = 'AND',
    Or = 'OR',
}

export interface PropertyGroupFilter {
    type: FilterLogicalOperator
    values: PropertyGroupFilterValue[]
}

export interface PropertyGroupFilterValue {
    type: FilterLogicalOperator
    values: (AnyPropertyFilter | PropertyGroupFilterValue)[]
}

export interface CohortCriteriaGroupFilter {
    id?: string
    type: FilterLogicalOperator
    values: AnyCohortCriteriaType[] | CohortCriteriaGroupFilter[]
}

export interface SelectOptionWithChildren extends SelectOption {
    children: React.ReactChildren
    ['data-attr']: string
    key: string
}

export interface CoreFilterDefinition {
    label: string
    description?: string | JSX.Element
    examples?: (string | number)[]
    /** System properties are hidden in properties table by default. */
    system?: boolean
}

export interface TileParams {
    title: string
    targetPath: string
    openInNewTab?: boolean
    hoverText?: string
    icon: JSX.Element
    class?: string
}

export interface TiledIconModuleProps {
    tiles: TileParams[]
    header?: string
    subHeader?: string
    analyticsModuleKey?: string
}

export type EventOrPropType = EventDefinition & PropertyDefinition

export interface AppContext {
    current_user: UserType | null
    current_project: ProjectType | null
    current_team: TeamType | TeamPublicType | null
    preflight: PreflightStatus
    default_event_name: string
    persisted_feature_flags?: string[]
    anonymous: boolean
    frontend_apps?: Record<number, FrontendAppConfig>
    commit_sha?: string
    /** Whether the user was autoswitched to the current item's team. */
    switched_team: TeamType['id'] | null
    /** Support flow aid: a staff-only list of users who may be impersonated to access this resource. */
    suggested_users_with_access?: UserBasicType[]
    livestream_host?: string
}

export type StoredMetricMathOperations = 'max' | 'min' | 'sum'

export interface PathEdgeParameters {
    edgeLimit?: number | undefined
    minEdgeWeight?: number | undefined
    maxEdgeWeight?: number | undefined
}

export enum SignificanceCode {
    Significant = 'significant',
    NotEnoughExposure = 'not_enough_exposure',
    LowWinProbability = 'low_win_probability',
    HighLoss = 'high_loss',
    HighPValue = 'high_p_value',
}

export enum HelpType {
    Slack = 'slack',
    GitHub = 'github',
    Email = 'email',
    Docs = 'docs',
    Updates = 'updates',
    SupportForm = 'support_form',
}

export interface DateMappingOption {
    key: string
    inactive?: boolean // Options removed due to low usage (see relevant PR); will not show up for new insights but will be kept for existing
    values: string[]
    getFormattedDate?: (date: dayjs.Dayjs, format?: string) => string
    defaultInterval?: IntervalType
}

interface BreadcrumbBase {
    /** E.g. scene, tab, or scene with item ID. Particularly important for `onRename`. */
    key: string | number | [scene: Scene | string, key: string | number]
    /** Whether to show a custom popover */
    popover?: Pick<PopoverProps, 'overlay' | 'matchWidth'>
}
interface LinkBreadcrumb extends BreadcrumbBase {
    /** Name to display. */
    name: string | JSX.Element | null | undefined
    symbol?: never
    /** Path to link to. */
    path?: string
    /** Extra tag shown next to name. */
    tag?: string | null
    onRename?: never
}
interface RenamableBreadcrumb extends BreadcrumbBase {
    /** Name to display. */
    name: string | JSX.Element | null | undefined
    symbol?: never
    path?: never
    /** When this is set, an "Edit" button shows up next to the title */
    onRename?: (newName: string) => Promise<void>
    /** When this is true, the name is always in edit mode, and `onRename` runs on every input change. */
    forceEditMode?: boolean
}
interface SymbolBreadcrumb extends BreadcrumbBase {
    name?: never
    /** Symbol, e.g. a lettermark or a profile picture. */
    symbol: React.ReactElement
    path?: never
}
export type Breadcrumb = LinkBreadcrumb | RenamableBreadcrumb | SymbolBreadcrumb

export enum GraphType {
    Bar = 'bar',
    HorizontalBar = 'horizontalBar',
    Line = 'line',
    Histogram = 'histogram',
    Pie = 'doughnut',
}

export type GraphDataset = ChartDataset<ChartType> &
    Partial<
        Pick<
            TrendResult,
            | 'count'
            | 'label'
            | 'days'
            | 'labels'
            | 'data'
            | 'compare'
            | 'compare_label'
            | 'status'
            | 'action'
            | 'actions'
            | 'breakdown_value'
            | 'persons_urls'
            | 'persons'
            | 'filter'
        >
    > & {
        /** Used in filtering out visibility of datasets. Set internally by chart.js */
        id: number
        /** Toggled on to draw incompleteness lines in LineGraph.tsx */
        dotted?: boolean
        /** Array of breakdown values used only in ActionsHorizontalBar/ActionsPie.tsx data */
        breakdownValues?: (string | number | string[] | undefined)[]
        /** Array of breakdown labels used only in ActionsHorizontalBar/ActionsPie.tsx data */
        breakdownLabels?: (string | number | undefined)[]
        /** Array of compare labels used only in ActionsHorizontalBar/ActionsPie.tsx data */
        compareLabels?: (CompareLabelType | undefined)[]
        /** Array of persons used only in (ActionsHorizontalBar|ActionsPie).tsx */
        personsValues?: (Person | undefined)[]
        index?: number
        /** Value (count) for specific data point; only valid in the context of an xy intercept */
        pointValue?: number
        /** Value (count) for specific data point; only valid in the context of an xy intercept */
        personUrl?: string
        /** Action/event filter defition */
        action?: ActionFilter | null
    }

export type GraphPoint = InteractionItem & { dataset: GraphDataset }

interface PointsPayload {
    pointsIntersectingLine: GraphPoint[]
    pointsIntersectingClick: GraphPoint[]
    clickedPointNotLine: boolean
    referencePoint: GraphPoint
}

export interface GraphPointPayload {
    points: PointsPayload
    index: number
    value?: number
    /** Contains the dataset for all the points in the same x-axis point; allows switching between matching points in the x-axis */
    crossDataset?: GraphDataset[]
    /** ID for the currently selected series */
    seriesId?: number
}

export enum CompareLabelType {
    Current = 'current',
    Previous = 'previous',
}

export interface InstanceSetting {
    key: string
    value: boolean | string | number | null
    value_type: 'bool' | 'str' | 'int'
    description?: string
    editable: boolean
    is_secret: boolean
}

export enum FunnelMathType {
    AnyMatch = 'total',
    FirstTimeForUser = 'first_time_for_user',
    FirstTimeForUserWithFilters = 'first_time_for_user_with_filters',
}

export enum BaseMathType {
    TotalCount = 'total',
    UniqueUsers = 'dau',
    WeeklyActiveUsers = 'weekly_active',
    MonthlyActiveUsers = 'monthly_active',
    UniqueSessions = 'unique_session',
    FirstTimeForUser = 'first_time_for_user',
    FirstMatchingEventForUser = 'first_matching_event_for_user',
}

export enum PropertyMathType {
    Average = 'avg',
    Sum = 'sum',
    Minimum = 'min',
    Maximum = 'max',
    Median = 'median',
    P75 = 'p75',
    P90 = 'p90',
    P95 = 'p95',
    P99 = 'p99',
}

export enum CountPerActorMathType {
    Average = 'avg_count_per_actor',
    Minimum = 'min_count_per_actor',
    Maximum = 'max_count_per_actor',
    Median = 'median_count_per_actor',
    P75 = 'p75_count_per_actor',
    P90 = 'p90_count_per_actor',
    P95 = 'p95_count_per_actor',
    P99 = 'p99_count_per_actor',
}

export enum HogQLMathType {
    HogQL = 'hogql',
}
export enum GroupMathType {
    UniqueGroup = 'unique_group',
}

export enum ExperimentMetricMathType {
    TotalCount = 'total',
    Sum = 'sum',
}

export enum ActorGroupType {
    Person = 'person',
    GroupPrefix = 'group',
}

export enum BehavioralEventType {
    PerformEvent = 'performed_event',
    PerformMultipleEvents = 'performed_event_multiple',
    PerformSequenceEvents = 'performed_event_sequence',
    NotPerformedEvent = 'not_performed_event',
    NotPerformSequenceEvents = 'not_performed_event_sequence',
    HaveProperty = 'have_property',
    NotHaveProperty = 'not_have_property',
}

export enum BehavioralCohortType {
    InCohort = 'in_cohort',
    NotInCohort = 'not_in_cohort',
}

export enum BehavioralLifecycleType {
    PerformEventFirstTime = 'performed_event_first_time',
    PerformEventRegularly = 'performed_event_regularly',
    StopPerformEvent = 'stopped_performing_event',
    StartPerformEventAgain = 'restarted_performing_event',
}

export enum TimeUnitType {
    Day = 'day',
    Week = 'week',
    Month = 'month',
    Year = 'year',
}

export enum DateOperatorType {
    BeforeTheLast = 'before_the_last',
    Between = 'between',
    NotBetween = 'not_between',
    OnTheDate = 'on_the_date',
    NotOnTheDate = 'not_on_the_date',
    Since = 'since',
    Before = 'before',
    IsSet = 'is_set',
    IsNotSet = 'is_not_set',
}

export enum SingleFieldDateType {
    IsDateExact = 'is_date_exact',
    IsDateBefore = 'is_date_before',
    IsDateAfter = 'is_date_after',
}

export enum ValueOptionType {
    MostRecent = 'most_recent',
    Previous = 'previous',
    OnDate = 'on_date',
}

export type WeekdayType = 'monday' | 'tuesday' | 'wednesday' | 'thursday' | 'friday' | 'saturday' | 'sunday'

export interface SubscriptionType {
    id: number
    insight?: number
    dashboard?: number
    target_type: string
    target_value: string
    frequency: 'daily' | 'weekly' | 'monthly' | 'yearly'
    interval: number
    byweekday: WeekdayType[] | null
    bysetpos: number | null
    start_date: string
    until_date?: string
    title: string
    summary: string
    created_by?: UserBasicType | null
    created_at: string
    updated_at: string
    deleted?: boolean
}

export type SmallTimeUnit = 'hours' | 'minutes' | 'seconds'

export type Duration = {
    timeValue: number
    unit: SmallTimeUnit
}

export enum EventDefinitionType {
    Event = 'event',
    EventCustom = 'event_custom',
    EventPostHog = 'event_posthog',
}

export type IntegrationKind =
    | 'slack'
    | 'salesforce'
    | 'hubspot'
    | 'google-pubsub'
    | 'google-cloud-storage'
    | 'google-ads'
    | 'linkedin-ads'
    | 'snapchat'
    | 'intercom'
<<<<<<< HEAD
    | 'mailjet'
=======
    | 'mail'
>>>>>>> 2e6d142c

export interface IntegrationType {
    id: number
    kind: IntegrationKind
    display_name: string
    icon_url: string
    config: any
    created_by?: UserBasicType | null
    created_at: string
    errors?: string
}

export interface SlackChannelType {
    id: string
    name: string
    is_private: boolean
    is_ext_shared: boolean
    is_member: boolean
}

export interface SharingConfigurationType {
    enabled: boolean
    access_token: string
    created_at: string
}

export enum ExporterFormat {
    PNG = 'image/png',
    CSV = 'text/csv',
    PDF = 'application/pdf',
    JSON = 'application/json',
    XLSX = 'application/vnd.openxmlformats-officedocument.spreadsheetml.sheet',
}

/** Exporting directly from the browser to a file */
export type LocalExportContext = {
    localData: string
    filename: string
    mediaType: ExporterFormat
}

export type OnlineExportContext = {
    method?: string
    path: string
    query?: any
    body?: any
    filename?: string
}

export type QueryExportContext = {
    source: Record<string, any>
    filename?: string
}

export type ExportContext = OnlineExportContext | LocalExportContext | QueryExportContext

export interface ExportedAssetType {
    id: number
    export_format: ExporterFormat
    dashboard?: number
    insight?: number
    export_context?: ExportContext
    has_content: boolean
    filename: string
    created_at: string
    expires_after?: string
}

export enum FeatureFlagReleaseType {
    ReleaseToggle = 'Release toggle',
    Variants = 'Multiple variants',
}

export interface MediaUploadResponse {
    id: string
    image_location: string
    name: string
}

export enum RolloutConditionType {
    Insight = 'insight',
    Sentry = 'sentry',
}

export enum Resource {
    FEATURE_FLAGS = 'feature flags',
}

export enum AccessLevel {
    READ = 21,
    WRITE = 37,
}

export interface RoleType {
    id: string
    name: string
    feature_flags_access_level: AccessLevel
    members: RoleMemberType[]
    created_at: string
    created_by: UserBasicType | null
}

export interface RolesListParams {
    feature_flags_access_level?: AccessLevel
}

export interface RoleMemberType {
    id: string
    user: UserBaseType
    role_id: string
    joined_at: string
    updated_at: string
    user_uuid: string
}

export type APIScopeObject =
    | 'action'
    | 'activity_log'
    | 'annotation'
    | 'batch_export'
    | 'cohort'
    | 'dashboard'
    | 'dashboard_template'
    | 'early_access_feature'
    | 'error_tracking'
    | 'event_definition'
    | 'experiment'
    | 'export'
    | 'feature_flag'
    | 'group'
    | 'hog_function'
    | 'insight'
    | 'notebook'
    | 'organization'
    | 'organization_member'
    | 'person'
    | 'plugin'
    | 'project'
    | 'property_definition'
    | 'query'
    | 'session_recording'
    | 'session_recording_playlist'
    | 'sharing_configuration'
    | 'subscription'
    | 'survey'
    | 'user'
    | 'webhook'

export interface AccessControlTypeBase {
    created_by: UserBasicType | null
    created_at: string
    updated_at: string
    resource: APIScopeObject
    access_level: string | null // TODO: Change to enum
    organization_member?: OrganizationMemberType['id'] | null
    role?: RoleType['id'] | null
}

export interface AccessControlTypeProject extends AccessControlTypeBase {}

export interface AccessControlTypeMember extends AccessControlTypeBase {
    organization_member: OrganizationMemberType['id']
}

export interface AccessControlTypeRole extends AccessControlTypeBase {
    role: RoleType['id']
}

export type AccessControlType = AccessControlTypeProject | AccessControlTypeMember | AccessControlTypeRole

export type AccessControlUpdateType = Pick<AccessControlType, 'access_level' | 'organization_member' | 'role'> & {
    resource?: AccessControlType['resource']
}

export type AccessControlResponseType = {
    access_controls: AccessControlType[]
    available_access_levels: string[] // TODO: Change to enum
    user_access_level: string
    default_access_level: string
    user_can_edit_access_levels: boolean
}

// TODO: To be deprecated
export interface FeatureFlagAssociatedRoleType {
    id: string
    feature_flag: FeatureFlagType | null
    role: RoleType
    updated_at: string
    added_at: string
}
// TODO: To be deprecated

export interface OrganizationResourcePermissionType {
    id: string
    resource: Resource
    access_level: AccessLevel
    created_at: string
    updated_at: string
    created_by: UserBaseType | null
}

export interface RecordingReportLoadTimes {
    metadata: number
    snapshots: number
    events: number
    firstPaint: number
}

export type JsonType = string | number | boolean | null | { [key: string]: JsonType } | Array<JsonType>

export type PromptButtonType = 'primary' | 'secondary'
export type PromptType = 'modal' | 'popup'

export type PromptPayload = {
    title: string
    body: string
    type: PromptType
    image?: string
    url_match?: string
    primaryButtonText?: string
    secondaryButtonText?: string
    primaryButtonURL?: string
}

export type PromptFlag = {
    flag: string
    payload: PromptPayload
    showingPrompt: boolean
    locationCSS?: Partial<CSSStyleDeclaration>
    tooltipCSS?: Partial<CSSStyleDeclaration>
}

// Should be kept in sync with "posthog/models/activity_logging/activity_log.py"
export enum ActivityScope {
    ACTION = 'Action',
    FEATURE_FLAG = 'FeatureFlag',
    PERSON = 'Person',
    GROUP = 'Group',
    INSIGHT = 'Insight',
    PLUGIN = 'Plugin',
    PLUGIN_CONFIG = 'PluginConfig',
    HOG_FUNCTION = 'HogFunction',
    DATA_MANAGEMENT = 'DataManagement',
    EVENT_DEFINITION = 'EventDefinition',
    PROPERTY_DEFINITION = 'PropertyDefinition',
    NOTEBOOK = 'Notebook',
    DASHBOARD = 'Dashboard',
    REPLAY = 'Replay',
    EXPERIMENT = 'Experiment',
    SURVEY = 'Survey',
    EARLY_ACCESS_FEATURE = 'EarlyAccessFeature',
    COMMENT = 'Comment',
    COHORT = 'Cohort',
    TEAM = 'Team',
    ERROR_TRACKING_ISSUE = 'ErrorTrackingIssue',
}

export type CommentType = {
    id: string
    content: string
    version: number
    created_at: string
    created_by: UserBasicType | null
    source_comment?: string | null
    scope: ActivityScope | string
    item_id?: string
    item_context: Record<string, any> | null
}

export type NotebookListItemType = {
    id: string
    short_id: string
    title?: string
    is_template?: boolean
    created_at: string
    created_by: UserBasicType | null
    last_modified_at?: string
    last_modified_by?: UserBasicType | null
}

export type NotebookType = NotebookListItemType &
    WithAccessControl & {
        content: JSONContent | null
        version: number
        // used to power text-based search
        text_content?: string | null
    }

export enum NotebookNodeType {
    Mention = 'ph-mention',
    Query = 'ph-query',
    Recording = 'ph-recording',
    RecordingPlaylist = 'ph-recording-playlist',
    FeatureFlag = 'ph-feature-flag',
    FeatureFlagCodeExample = 'ph-feature-flag-code-example',
    Experiment = 'ph-experiment',
    EarlyAccessFeature = 'ph-early-access-feature',
    Survey = 'ph-survey',
    Person = 'ph-person',
    Group = 'ph-group',
    Cohort = 'ph-cohort',
    Backlink = 'ph-backlink',
    ReplayTimestamp = 'ph-replay-timestamp',
    Image = 'ph-image',
    PersonFeed = 'ph-person-feed',
    Properties = 'ph-properties',
    Map = 'ph-map',
    Embed = 'ph-embed',
}

export type NotebookNodeResource = {
    attrs: Record<string, any>
    type: NotebookNodeType
}

export enum NotebookTarget {
    Popover = 'popover',
    Scene = 'scene',
}

export type NotebookSyncStatus = 'synced' | 'saving' | 'unsaved' | 'local'

export type NotebookPopoverVisibility = 'hidden' | 'visible' | 'peek'

export interface DataWarehouseCredential {
    access_key: string
    access_secret: string
}
export interface DataWarehouseTable {
    /** UUID */
    id: string
    name: string
    format: DataWarehouseTableTypes
    url_pattern: string
    credential: DataWarehouseCredential
    external_data_source?: ExternalDataSource
    external_schema?: SimpleExternalDataSourceSchema
}

export type DataWarehouseTableTypes = 'CSV' | 'Parquet' | 'JSON' | 'CSVWithNames'

export interface DataWarehouseSavedQuery {
    /** UUID */
    id: string
    name: string
    query: HogQLQuery
    columns: DatabaseSchemaField[]
    last_run_at?: string
    sync_frequency: string
    status?: string
    latest_error: string | null
}

export interface DataWarehouseViewLink {
    id: string
    source_table_name?: string
    source_table_key?: string
    joining_table_name?: string
    joining_table_key?: string
    field_name?: string
    created_by?: UserBasicType | null
    created_at?: string | null
    configuration?: {
        experiments_optimized?: boolean
        experiments_timestamp_key?: string | null
    }
}

export interface QueryTabState {
    id: string
    state: Record<string, any>
}

export enum DataWarehouseSettingsTab {
    Managed = 'managed',
    SelfManaged = 'self-managed',
}

export const externalDataSources = [
    'Stripe',
    'Hubspot',
    'Postgres',
    'MySQL',
    'MSSQL',
    'Zendesk',
    'Snowflake',
    'Salesforce',
    'Vitally',
    'BigQuery',
    'Chargebee',
] as const

export type ExternalDataSourceType = (typeof externalDataSources)[number]

export const manualLinkSources = ['aws', 'google-cloud', 'cloudflare-r2', 'azure']

export type ManualLinkSourceType = (typeof manualLinkSources)[number]

export interface ExternalDataSourceCreatePayload {
    source_type: ExternalDataSourceType
    prefix: string
    payload: Record<string, any>
}
export interface ExternalDataSource {
    id: string
    source_id: string
    connection_id: string
    status: string
    source_type: ExternalDataSourceType
    prefix: string
    latest_error: string | null
    last_run_at?: Dayjs
    schemas: ExternalDataSourceSchema[]
    sync_frequency: DataWarehouseSyncInterval
    job_inputs: Record<string, any>
}
export interface SimpleExternalDataSourceSchema {
    id: string
    name: string
    should_sync: boolean
    last_synced_at?: Dayjs
}

export type SchemaIncrementalFieldsResponse = IncrementalField[]

export interface IncrementalField {
    label: string
    type: string
    field: string
    field_type: string
}

export interface ExternalDataSourceSyncSchema {
    table: string
    rows?: number | null
    should_sync: boolean
    sync_time_of_day: string | null
    incremental_field: string | null
    incremental_field_type: string | null
    sync_type: 'full_refresh' | 'incremental' | null
    incremental_fields: IncrementalField[]
    incremental_available: boolean
}

export interface ExternalDataSourceSchema extends SimpleExternalDataSourceSchema {
    table?: SimpleDataWarehouseTable
    incremental: boolean
    sync_type: 'incremental' | 'full_refresh' | null
    sync_time_of_day: string | null
    status?: string
    latest_error: string | null
    incremental_field: string | null
    incremental_field_type: string | null
    sync_frequency: DataWarehouseSyncInterval
}

export enum ExternalDataJobStatus {
    Running = 'Running',
    Completed = 'Completed',
    Failed = 'Failed',
    BillingLimits = 'Billing limits',
}

export interface ExternalDataJob {
    id: string
    created_at: string
    status: ExternalDataJobStatus
    schema: SimpleExternalDataSourceSchema
    rows_synced: number
    latest_error: string
    workflow_run_id?: string
}

export interface SimpleDataWarehouseTable {
    id: string
    name: string
    columns: DatabaseSchemaField[]
    row_count: number
}

export type BatchExportServiceS3 = {
    type: 'S3'
    config: {
        bucket_name: string
        region: string
        prefix: string
        aws_access_key_id: string
        aws_secret_access_key: string
        exclude_events: string[]
        include_events: string[]
        compression: string | null
        encryption: string | null
        kms_key_id: string | null
        endpoint_url: string | null
        file_format: string
        max_file_size_mb: number | null
    }
}

export type BatchExportServicePostgres = {
    type: 'Postgres'
    config: {
        user: string
        password: string
        host: string
        port: number
        database: string
        schema: string
        table_name: string
        has_self_signed_cert: boolean
        exclude_events: string[]
        include_events: string[]
    }
}

export type BatchExportServiceSnowflake = {
    type: 'Snowflake'
    config: {
        account: string
        database: string
        warehouse: string
        user: string
        authentication_type: 'password' | 'keypair'
        password: string | null
        private_key: string | null
        private_key_passphrase: string | null
        schema: string
        table_name: string
        role: string | null
        exclude_events: string[]
        include_events: string[]
    }
}

export type BatchExportServiceBigQuery = {
    type: 'BigQuery'
    config: {
        project_id: string
        private_key: string
        private_key_id: string
        client_email: string
        token_uri: string
        dataset_id: string
        table_id: string
        exclude_events: string[]
        include_events: string[]
        use_json_type: boolean
    }
}

export type BatchExportServiceHTTP = {
    type: 'HTTP'
    config: {
        url: string
        token: string
        exclude_events: string[]
        include_events: string[]
    }
}

export type BatchExportServiceRedshift = {
    type: 'Redshift'
    config: {
        user: string
        password: string
        host: string
        port: number
        database: string
        schema: string
        table_name: string
        properties_data_type: boolean
        exclude_events: string[]
        include_events: string[]
    }
}

// When adding a new option here also add a icon for it to
// src/scenes/pipeline/icons/
// and update RenderBatchExportIcon
// and update batchExportServiceNames in pipelineNodeNewLogic
export const BATCH_EXPORT_SERVICE_NAMES: BatchExportService['type'][] = [
    'S3',
    'Snowflake',
    'Postgres',
    'BigQuery',
    'Redshift',
    'HTTP',
]
export type BatchExportService =
    | BatchExportServiceS3
    | BatchExportServiceSnowflake
    | BatchExportServicePostgres
    | BatchExportServiceBigQuery
    | BatchExportServiceRedshift
    | BatchExportServiceHTTP

export type PipelineInterval = 'hour' | 'day' | 'every 5 minutes'

export type DataWarehouseSyncInterval = '5min' | '30min' | '1hour' | '6hour' | '12hour' | '24hour' | '7day' | '30day'
export type OrNever = 'never'

export type BatchExportConfiguration = {
    // User provided data for the export. This is the data that the user
    // provides when creating the export.
    id: string
    team_id: number
    name: string
    destination: BatchExportService
    interval: PipelineInterval
    created_at: string
    start_at: string | null
    end_at: string | null
    paused: boolean
    model: string
    filters: AnyPropertyFilter[]
    latest_runs?: BatchExportRun[]
}

export type BatchExportConfigurationTestStepStatus = 'Passed' | 'Failed'

export type BatchExportConfigurationTestStepResult = {
    status: BatchExportConfigurationTestStepStatus
    message: string
}

export type BatchExportConfigurationTestStep = {
    name: string
    description: string
    result: BatchExportConfigurationTestStepResult | null
}

export type BatchExportConfigurationTest = {
    steps: BatchExportConfigurationTestStep[]
}

export type RawBatchExportRun = {
    id: string
    status:
        | 'Cancelled'
        | 'Completed'
        | 'ContinuedAsNew'
        | 'Failed'
        | 'FailedRetryable'
        | 'Terminated'
        | 'TimedOut'
        | 'Running'
        | 'Starting'
    created_at: string
    data_interval_start?: string
    data_interval_end: string
    last_updated_at?: string
}

export type BatchExportRun = {
    id: string
    status:
        | 'Cancelled'
        | 'Completed'
        | 'ContinuedAsNew'
        | 'Failed'
        | 'FailedRetryable'
        | 'Terminated'
        | 'TimedOut'
        | 'Running'
        | 'Starting'
    created_at: Dayjs
    data_interval_start?: Dayjs
    data_interval_end: Dayjs
    last_updated_at?: Dayjs
}

export type GroupedBatchExportRuns = {
    last_run_at: Dayjs
    data_interval_start: Dayjs
    data_interval_end: Dayjs
    runs: BatchExportRun[]
}

export type BatchExportBackfillProgress = {
    total_runs?: number
    finished_runs?: number
    progress?: number
}

export type RawBatchExportBackfill = {
    id: string
    status:
        | 'Cancelled'
        | 'Completed'
        | 'ContinuedAsNew'
        | 'Failed'
        | 'FailedRetryable'
        | 'Terminated'
        | 'TimedOut'
        | 'Running'
        | 'Starting'
    created_at: string
    finished_at?: string
    start_at?: string
    end_at?: string
    last_updated_at?: string
    progress?: BatchExportBackfillProgress
}

export type BatchExportBackfill = {
    id: string
    status:
        | 'Cancelled'
        | 'Completed'
        | 'ContinuedAsNew'
        | 'Failed'
        | 'FailedRetryable'
        | 'Terminated'
        | 'TimedOut'
        | 'Running'
        | 'Starting'
    created_at?: Dayjs
    finished_at?: Dayjs
    start_at?: Dayjs
    end_at?: Dayjs
    last_updated_at?: Dayjs
    progress?: BatchExportBackfillProgress
}

export type SDK = {
    name: string
    key: string
    recommended?: boolean
    tags: SDKTag[]
    image:
        | string
        | JSX.Element
        // storybook handles require() differently, so we need to support both
        | {
              default: string
          }
    docsLink: string
}

export enum SDKKey {
    ANDROID = 'android',
    ANGULAR = 'angular',
    ASTRO = 'astro',
    API = 'api',
    BUBBLE = 'bubble',
    DJANGO = 'django',
    DOCUSAURUS = 'docusaurus',
    DOTNET = 'dotnet',
    ELIXIR = 'elixir',
    FRAMER = 'framer',
    FLUTTER = 'flutter',
    GATSBY = 'gatsby',
    GO = 'go',
    GOOGLE_TAG_MANAGER = 'google_tag_manager',
    HELICONE = 'helicone',
    HTML_SNIPPET = 'html',
    IOS = 'ios',
    JAVA = 'java',
    JS_WEB = 'javascript_web',
    LARAVEL = 'laravel',
    LANGFUSE = 'langfuse',
    NEXT_JS = 'nextjs',
    NODE_JS = 'nodejs',
    NUXT_JS = 'nuxtjs',
    PHP = 'php',
    PYTHON = 'python',
    REACT = 'react',
    REACT_NATIVE = 'react_native',
    REMIX = 'remix',
    RETOOL = 'retool',
    RUBY = 'ruby',
    RUDDERSTACK = 'rudderstack',
    RUST = 'rust',
    SEGMENT = 'segment',
    SENTRY = 'sentry',
    SHOPIFY = 'shopify',
    SVELTE = 'svelte',
    TRACELOOP = 'traceloop',
    VUE_JS = 'vuejs',
    WEBFLOW = 'webflow',
    WORDPRESS = 'wordpress',
}

export enum SDKTag {
    RECOMMENDED = 'Recommended',
    WEB = 'Web',
    MOBILE = 'Mobile',
    SERVER = 'Server',
    LLM = 'LLM',
    INTEGRATION = 'Integration',
    OTHER = 'Other',
}

export type SDKInstructionsMap = Partial<Record<SDKKey, React.ReactNode>>

export interface AppMetricsUrlParams {
    tab?: AppMetricsTab
    from?: string
    error?: [string, string]
}

export enum AppMetricsTab {
    Logs = 'logs',
    ProcessEvent = 'processEvent',
    OnEvent = 'onEvent',
    ComposeWebhook = 'composeWebhook',
    ExportEvents = 'exportEvents',
    ScheduledTask = 'scheduledTask',
    HistoricalExports = 'historical_exports',
    History = 'history',
}

export enum SidePanelTab {
    Max = 'max',
    Notebooks = 'notebook',
    Support = 'support',
    Docs = 'docs',
    Activation = 'activation',
    Settings = 'settings',
    FeaturePreviews = 'feature-previews',
    Activity = 'activity',
    Discussion = 'discussion',
    Status = 'status',
    Exports = 'exports',
    AccessControl = 'access-control',
}

export interface SourceFieldOauthConfig {
    type: 'oauth'
    name: string
    label: string
    required: boolean
}

export interface SourceFieldInputConfig {
    type: LemonInputProps['type'] | 'textarea'
    name: string
    label: string
    required: boolean
    placeholder: string
}

export interface SourceFieldSelectConfig {
    type: 'select'
    name: string
    label: string
    required: boolean
    defaultValue: string
    options: { label: string; value: string; fields?: SourceFieldConfig[] }[]
}

export interface SourceFieldSwitchGroupConfig {
    type: 'switch-group'
    name: string
    label: string
    default: string | number | boolean
    fields: SourceFieldConfig[]
    caption?: string
}

export interface SourceFieldFileUploadConfig {
    type: 'file-upload'
    name: string
    label: string
    fileFormat: string
    required: boolean
}

export type SourceFieldConfig =
    | SourceFieldInputConfig
    | SourceFieldSwitchGroupConfig
    | SourceFieldSelectConfig
    | SourceFieldOauthConfig
    | SourceFieldFileUploadConfig

export interface SourceConfig {
    name: ExternalDataSourceType
    label?: string
    caption: string | React.ReactNode
    fields: SourceFieldConfig[]
    disabledReason?: string | null
    oauthPayload?: string[]
    existingSource?: boolean
}

export interface ProductPricingTierSubrows {
    columns: LemonTableColumns<BillingTableTierAddonRow>
    rows: BillingTableTierAddonRow[]
}

export type BillingTableTierAddonRow = {
    productName: string
    price: string
    usage: string
    total: string
    projectedTotal: string
    icon?: string
}

export type BillingTableTierRow = {
    volume: string
    basePrice: string
    usage: string
    total: string
    projectedTotal: string
    subrows: ProductPricingTierSubrows
}

export type AvailableOnboardingProducts = Record<
    | ProductKey.PRODUCT_ANALYTICS
    | ProductKey.SESSION_REPLAY
    | ProductKey.FEATURE_FLAGS
    | ProductKey.EXPERIMENTS
    | ProductKey.SURVEYS
    | ProductKey.DATA_WAREHOUSE
    | ProductKey.WEB_ANALYTICS,
    OnboardingProduct
>

export type OnboardingProduct = {
    name: string
    breadcrumbsName?: string
    icon: string
    iconColor: string
    url: string
    scene: Scene
}

export type HogFunctionInputSchemaType = {
    type: 'string' | 'boolean' | 'dictionary' | 'choice' | 'json' | 'integration' | 'integration_field' | 'email'
    key: string
    label: string
    choices?: { value: string; label: string }[]
    required?: boolean
    default?: any
    secret?: boolean
    hidden?: boolean
    templating?: boolean
    description?: string
    integration?: string
    integration_key?: string
    integration_field?: string
    requires_field?: string
    requiredScopes?: string
}

export type HogFunctionInputType = {
    value: any
    secret?: boolean
    bytecode?: any
}

export type HogFunctionMasking = {
    ttl: number | null
    threshold?: number | null
    hash: string
    bytecode?: any
}

// subset of EntityFilter
export interface HogFunctionFilterBase {
    id: string
    name?: string | null
    order?: number
    properties?: (EventPropertyFilter | PersonPropertyFilter | ElementPropertyFilter)[]
}

export interface HogFunctionFilterEvents extends HogFunctionFilterBase {
    type: 'events'
}

export interface HogFunctionFilterActions extends HogFunctionFilterBase {
    type: 'actions'
}

export type HogFunctionFilterPropertyFilter =
    | EventPropertyFilter
    | PersonPropertyFilter
    | ElementPropertyFilter
    | GroupPropertyFilter
    | FeaturePropertyFilter
    | HogQLPropertyFilter

export interface HogFunctionFiltersType {
    events?: HogFunctionFilterEvents[]
    actions?: HogFunctionFilterActions[]
    properties?: HogFunctionFilterPropertyFilter[]
    filter_test_accounts?: boolean
    bytecode?: any[]
    bytecode_error?: string
}

export interface HogFunctionMappingType {
    name: string
    disabled?: boolean
    inputs_schema?: HogFunctionInputSchemaType[]
    inputs?: Record<string, HogFunctionInputType> | null
    filters?: HogFunctionFiltersType | null
}
export interface HogFunctionMappingTemplateType extends HogFunctionMappingType {
    name: string
    include_by_default?: boolean
}

export type HogFunctionTypeType =
    | 'destination'
    | 'internal_destination'
    | 'site_destination'
    | 'site_app'
    | 'transformation'
    | 'email'
    | 'sms'
    | 'push'
    | 'activity'
    | 'alert'
    | 'broadcast'
    | 'campaign'

export type HogFunctionType = {
    id: string
    type: HogFunctionTypeType
    icon_url?: string
    name: string
    description: string
    created_by: UserBasicType | null
    created_at: string
    updated_at: string
    enabled: boolean
    hog: string
    execution_order?: number
    inputs_schema?: HogFunctionInputSchemaType[]
    inputs?: Record<string, HogFunctionInputType> | null
    mappings?: HogFunctionMappingType[] | null
    masking?: HogFunctionMasking | null
    filters?: HogFunctionFiltersType | null
    template?: HogFunctionTemplateType
    status?: HogFunctionStatus
}

export type HogFunctionTemplateStatus = 'stable' | 'alpha' | 'beta' | 'deprecated'
export type HogFunctionSubTemplateIdType =
    | 'early-access-feature-enrollment'
    | 'survey-response'
    | 'activity-log'
    | 'error-tracking'

export type HogFunctionConfigurationType = Omit<
    HogFunctionType,
    'id' | 'created_at' | 'created_by' | 'updated_at' | 'status' | 'hog'
> & {
    hog?: HogFunctionType['hog'] // In the config it can be empty if using a template
    sub_template_id?: HogFunctionSubTemplateIdType
}

export type HogFunctionSubTemplateType = Pick<HogFunctionType, 'filters' | 'inputs' | 'masking' | 'mappings'> & {
    id: HogFunctionSubTemplateIdType
    name: string
    description: string | null
}

export type HogFunctionTemplateType = Pick<
    HogFunctionType,
    'id' | 'type' | 'name' | 'description' | 'hog' | 'inputs_schema' | 'filters' | 'icon_url' | 'masking' | 'mappings'
> & {
    status: HogFunctionTemplateStatus
    free: boolean
    sub_templates?: HogFunctionSubTemplateType[]
    mapping_templates?: HogFunctionMappingTemplateType[]
}

export type HogFunctionIconResponse = {
    id: string
    name: string
    url: string
}

export enum HogWatcherState {
    healthy = 1,
    overflowed = 2,
    disabledForPeriod = 3,
    disabledIndefinitely = 4,
}

export type HogFunctionStatus = {
    state: HogWatcherState
    rating: number
    tokens: number
}

export type HogFunctionInvocationGlobals = {
    project: {
        id: number
        name: string
        url: string
    }
    source?: {
        name: string
        url: string
    }
    event: {
        uuid: string
        event: string
        elements_chain: string
        distinct_id: string
        properties: Record<string, any>
        timestamp: string
        url: string
    }
    person?: {
        id: string
        properties: Record<string, any>
        name: string
        url: string
    }
    groups?: Record<
        string,
        {
            id: string // the "key" of the group
            type: string
            index: number
            url: string
            properties: Record<string, any>
        }
    >
}

export type HogFunctionTestInvocationResult = {
    status: 'success' | 'error' | 'skipped'
    logs: LogEntry[]
    result: any
    errors?: string[]
}

export type AppMetricsV2Response = {
    labels: string[]
    series: {
        name: string
        values: number[]
    }[]
}

export type AppMetricsTotalsV2Response = {
    totals: Record<string, number>
}

export type AppMetricsV2RequestParams = {
    after?: string
    before?: string
    // Comma separated list of log levels
    name?: string
    kind?: string
    interval?: 'hour' | 'day' | 'week'
    breakdown_by?: 'name' | 'kind'
}

export type SessionReplayUrlTriggerConfig = {
    url: string
    matching: 'regex'
}

export type ReplayTemplateType = {
    key: string
    name: string
    description: string
    variables?: ReplayTemplateVariableType[]
    categories: ReplayTemplateCategory[]
    icon?: React.ReactNode
    order?: RecordingOrder
}
export type ReplayTemplateCategory = 'B2B' | 'B2C' | 'More'

export type ReplayTemplateVariableType = {
    type: 'event' | 'flag' | 'pageview' | 'person-property' | 'snapshot_source'
    name: string
    key: string
    touched?: boolean
    value?: string
    description?: string
    filterGroup?: UniversalFiltersGroupValue
    noTouch?: boolean
}

export type GoogleAdsConversionActionType = {
    id: string
    name: string
    resourceName: string
}

export type LinkedInAdsConversionRuleType = {
    id: number
    name: string
}

export type LinkedInAdsAccountType = {
    id: number
    name: string
    campaigns: string
}

export type DataColorThemeModel = {
    id: number
    name: string
    colors: string[]
    is_global: boolean
}

export type DataColorThemeModelPayload = Omit<DataColorThemeModel, 'id' | 'is_global'> & {
    id?: number
    is_global?: boolean
}

export enum CookielessServerHashMode {
    Disabled = 0,
    Stateless = 1,
    Stateful = 2,
}

/**
 * Assistant Conversation
 */
export interface Conversation {
    id: string
}

export enum UserRole {
    Engineering = 'engineering',
    Data = 'data',
    Product = 'product',
    Founder = 'founder',
    Leadership = 'leadership',
    Marketing = 'marketing',
    Sales = 'sales',
    Other = 'other',
}

export type UserGroup = {
    id: string
    name: string
    members: UserBasicType[]
}

export interface CoreMemory {
    id: string
    text: string
}

export interface FileSystemType {
    icon?: JSX.Element
    href?: (ref: string) => string
}

export interface ProductManifest {
    name: string
    scenes?: Record<string, SceneConfig>
    routes?: Record<string, [string /** Scene */, string /** Scene Key (unique for layout tabs) */]>
    redirects?: Record<string, string | ((params: Params, searchParams: Params, hashParams: Params) => string)>
    urls?: Record<string, string | ((...args: any[]) => string)>
    fileSystemTypes?: Record<string, FileSystemType>
    treeItems?: FileSystemImport[]
}

export interface ProjectTreeRef {
    type: string
    ref: string
}<|MERGE_RESOLUTION|>--- conflicted
+++ resolved
@@ -3880,11 +3880,7 @@
     | 'linkedin-ads'
     | 'snapchat'
     | 'intercom'
-<<<<<<< HEAD
-    | 'mailjet'
-=======
     | 'mail'
->>>>>>> 2e6d142c
 
 export interface IntegrationType {
     id: number
