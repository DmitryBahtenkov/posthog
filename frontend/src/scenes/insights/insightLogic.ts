--- conflicted
+++ resolved
@@ -59,11 +59,8 @@
 import { loaders } from 'kea-loaders'
 import { legacyInsightQuery, queryExportContext } from '~/queries/query'
 import { tagsModel } from '~/models/tagsModel'
-<<<<<<< HEAD
 import { dayjs, now } from 'lib/dayjs'
-=======
 import { isInsightVizNode } from '~/queries/utils'
->>>>>>> f13429e7
 
 const IS_TEST_MODE = process.env.NODE_ENV === 'test'
 const SHOW_TIMEOUT_MESSAGE_AFTER = 15000
