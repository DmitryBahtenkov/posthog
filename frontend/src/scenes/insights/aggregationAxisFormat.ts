--- conflicted
+++ resolved
@@ -52,11 +52,8 @@
             ChartDisplayType.ActionsBar,
             ChartDisplayType.ActionsBarValue,
             ChartDisplayType.ActionsTable,
-<<<<<<< HEAD
+            ChartDisplayType.WorldMap,
             ChartDisplayType.ActionsPie,
-=======
-            ChartDisplayType.WorldMap,
->>>>>>> 8858b749
         ].includes(chartDisplayType)
     )
 }
