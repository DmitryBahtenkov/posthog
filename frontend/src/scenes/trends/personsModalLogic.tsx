import React from 'react'
import { Link } from 'lib/components/Link'
import dayjs from 'dayjs'
import { kea } from 'kea'
import { router } from 'kea-router'
import api, { PaginatedResponse } from 'lib/api'
import { errorToast, toParams } from 'lib/utils'
<<<<<<< HEAD
import { ActionFilter, FilterType, ViewType, FunnelVizType, PropertyFilter, PersonType } from '~/types'
=======
import {
    ActionFilter,
    FilterType,
    InsightType,
    FunnelVizType,
    PropertyFilter,
    PersonType,
    FunnelCorrelationResultsType,
} from '~/types'
>>>>>>> 87c1644f
import { personsModalLogicType } from './personsModalLogicType'
import { preflightLogic } from 'scenes/PreflightCheck/logic'
import { eventUsageLogic } from 'lib/utils/eventUsageLogic'

import { TrendPeople } from 'scenes/trends/types'
import { cleanFilters } from 'scenes/insights/utils/cleanFilters'
import { filterTrendsClientSideParams } from 'scenes/insights/sharedUtils'
import { ACTIONS_LINE_GRAPH_CUMULATIVE } from 'lib/constants'
import { toast } from 'react-toastify'
import { cohortsModel } from '~/models/cohortsModel'

export interface PersonModalParams {
    action: ActionFilter | 'session' // todo, refactor this session string param out
    label: string // Contains the step name
    date_from: string | number
    date_to: string | number
    filters: Partial<FilterType>
    breakdown_value?: string | number
    saveOriginal?: boolean
    searchTerm?: string
    funnelStep?: number
    pathsDropoff?: boolean
    pointValue?: number // The y-axis value of the data point (i.e. count, unique persons, ...)
}

export interface PeopleParamType {
    action: ActionFilter | 'session'
    label: string
    date_to?: string | number
    date_from?: string | number
    breakdown_value?: string | number
    target_date?: number | string
    lifecycle_type?: string | number
}

export function parsePeopleParams(peopleParams: PeopleParamType, filters: Partial<FilterType>): string {
    const { action, date_from, date_to, breakdown_value, ...restParams } = peopleParams
    const params = filterTrendsClientSideParams({
        ...filters,
        entity_id: (action !== 'session' && action.id) || filters?.events?.[0]?.id || filters?.actions?.[0]?.id,
        entity_type: (action !== 'session' && action.type) || filters?.events?.[0]?.type || filters?.actions?.[0]?.type,
        entity_math: (action !== 'session' && action.math) || undefined,
        breakdown_value,
    })

    // casting here is not the best
    if (filters.insight === InsightType.STICKINESS) {
        params.stickiness_days = date_from as number
    } else if (params.display === ACTIONS_LINE_GRAPH_CUMULATIVE) {
        params.date_to = date_from as string
    } else if (filters.insight === InsightType.LIFECYCLE) {
        params.date_from = filters.date_from
        params.date_to = filters.date_to
    } else {
        params.date_from = date_from as string
        params.date_to = date_to as string
    }

    // If breakdown type is cohort, we use breakdown_value
    // If breakdown type is event, we just set another filter
    if (breakdown_value && filters.breakdown_type != 'cohort' && filters.breakdown_type != 'person') {
        params.properties = [
            ...(params.properties || []),
            { key: params.breakdown, value: breakdown_value, type: 'event' } as PropertyFilter,
        ]
    }
    if (action !== 'session' && action.properties) {
        params.properties = [...(params.properties || []), ...action.properties]
    }

    return toParams({ ...params, ...restParams })
}

// Props for the `loadPeopleFromUrl` action.
// NOTE: this interface isn't particularly clean. Separation of concerns of load
// and displaying of people and the display of the modal would be helpful to
// keep this interfaces smaller.
type LoadPeopleFromUrlProps = {
    // The url from which we can load urls
    url: string
    // The funnel step the dialog should display as the complete/dropped step
    funnelStep: number
    // Used to display in the modal title the property value we're filtering
    // with
    breakdown_value?: string // NOTE: using snake case to be consistent with the rest of the file
    // This label is used in the modal title. It's usage depends on the
    // filter.insight attribute. For insight=FUNNEL we use it as a person
    // property name
    label: string
}

export const personsModalLogic = kea<personsModalLogicType<LoadPeopleFromUrlProps, PersonModalParams>>({
    path: ['scenes', 'trends', 'personsModalLogic'],
    actions: () => ({
        setSearchTerm: (term: string) => ({ term }),
        setCohortModalVisible: (visible: boolean) => ({ visible }),
        loadPeople: (peopleParams: PersonModalParams) => ({ peopleParams }),
        loadPeopleFromUrl: ({ url, funnelStep, breakdown_value, label }: LoadPeopleFromUrlProps) => ({
            url,
            funnelStep,
            breakdown_value,
            label,
        }),
        loadMorePeople: true,
        hidePeople: true,
        saveCohortWithFilters: (cohortName: string, filters: Partial<FilterType>) => ({ cohortName, filters }),
        setPersonsModalFilters: (searchTerm: string, people: TrendPeople, filters: Partial<FilterType>) => ({
            searchTerm,
            people,
            filters,
        }),
        saveFirstLoadedPeople: (people: TrendPeople) => ({ people }),
        setFirstLoadedPeople: (firstLoadedPeople: TrendPeople | null) => ({ firstLoadedPeople }),
        savePeopleParams: (peopleParams: PersonModalParams) => ({ peopleParams }),
    }),
    reducers: () => ({
        searchTerm: [
            '',
            {
                setSearchTerm: (_, { term }) => term,
                hidePeople: () => '',
            },
        ],
        cohortModalVisible: [
            false,
            {
                setCohortModalVisible: (_, { visible }) => visible,
            },
        ],
        people: [
            null as TrendPeople | null,
            {
                loadPeople: (_, { peopleParams: { action, label, date_from, breakdown_value } }) => ({
                    people: [],
                    count: 0,
                    action,
                    label,
                    day: date_from,
                    breakdown_value,
                }),
                loadPeopleFromUrl: (_, { label }) => ({
                    people: [],
                    count: 0,
                    day: '',
                    label,
                    action: 'session',
                }),
                setFilters: () => null,
                setFirstLoadedPeople: (_, { firstLoadedPeople }) => firstLoadedPeople,
            },
        ],
        firstLoadedPeople: [
            null as TrendPeople | null,
            {
                saveFirstLoadedPeople: (_, { people }) => people,
            },
        ],
        loadingMorePeople: [
            false,
            {
                loadMorePeople: () => true,
                loadMorePeopleSuccess: () => false,
                loadMorePeopleFailure: () => false,
            },
        ],
        showingPeople: [
            false,
            {
                loadPeople: () => true,
                loadPeopleFromUrl: () => true,
                hidePeople: () => false,
            },
        ],
        peopleParams: [
            null as PersonModalParams | null,
            {
                loadPeople: (_, { peopleParams }) => peopleParams,
            },
        ],
    }),
    selectors: {
        isInitialLoad: [
            (s) => [s.peopleLoading, s.loadingMorePeople],
            (peopleLoading, loadingMorePeople) => peopleLoading && !loadingMorePeople,
        ],
        clickhouseFeaturesEnabled: [
            () => [preflightLogic.selectors.preflight],
            (preflight) => !!preflight?.is_clickhouse_enabled,
        ],
    },
    loaders: ({ actions, values }) => ({
        people: {
            loadPeople: async ({ peopleParams }, breakpoint) => {
                let people: PaginatedResponse<{
                    people: PersonType[]
                    count: number
                }> | null = null
                const {
                    label,
                    action,
                    filters,
                    date_from,
                    date_to,
                    breakdown_value,
                    saveOriginal,
                    searchTerm,
                    funnelStep,
                    pathsDropoff,
                } = peopleParams
                const searchTermParam = searchTerm ? `&search=${encodeURIComponent(searchTerm)}` : ''

<<<<<<< HEAD
                if (filters.insight === ViewType.LIFECYCLE) {
=======
                if (filters.funnel_correlation_person_entity) {
                    const cleanedParams = cleanFilters(filters)
                    people = await api.create(`api/person/funnel/correlation/?${searchTermParam}`, cleanedParams)
                } else if (filters.insight === InsightType.LIFECYCLE) {
>>>>>>> 87c1644f
                    const filterParams = parsePeopleParams(
                        { label, action, target_date: date_from, lifecycle_type: breakdown_value },
                        filters
                    )
                    people = await api.get(`api/person/lifecycle/?${filterParams}${searchTermParam}`)
                } else if (filters.insight === InsightType.STICKINESS) {
                    const filterParams = parsePeopleParams(
                        { label, action, date_from, date_to, breakdown_value },
                        filters
                    )
                    people = await api.get(`api/person/stickiness/?${filterParams}${searchTermParam}`)
                } else if (funnelStep || filters.funnel_viz_type === FunnelVizType.Trends) {
                    let params
                    if (filters.funnel_viz_type === FunnelVizType.Trends) {
                        // funnel trends
                        const entrance_period_start = dayjs(date_from).format('YYYY-MM-DD HH:mm:ss')
                        params = { ...filters, entrance_period_start, drop_off: false }
                    } else {
                        // regular funnel steps
                        params = {
                            ...filters,
                            funnel_step: funnelStep,
                            ...(breakdown_value !== undefined && { funnel_step_breakdown: breakdown_value }),
                        }
                    }
                    const cleanedParams = cleanFilters(params)
                    const funnelParams = toParams(cleanedParams)
                    people = await api.create(`api/person/funnel/?${funnelParams}${searchTermParam}`)
                } else if (filters.insight === InsightType.PATHS) {
                    const cleanedParams = cleanFilters(filters)
                    people = await api.create(`api/person/path/?${searchTermParam}`, cleanedParams)
                } else {
                    people = await api.actions.getPeople(
                        { label, action, date_from, date_to, breakdown_value },
                        filters,
                        searchTerm
                    )
                }
                breakpoint()
                const peopleResult = {
                    people: people?.results[0]?.people,
                    count: people?.results[0]?.count || 0,
                    action,
                    label,
                    day: date_from,
                    breakdown_value,
                    next: people?.next,
                    funnelStep,
                    pathsDropoff,
                } as TrendPeople

                eventUsageLogic.actions.reportPersonModalViewed(peopleParams, peopleResult.count, !!people?.next)

                if (saveOriginal) {
                    actions.saveFirstLoadedPeople(peopleResult)
                }

                return peopleResult
            },
            loadPeopleFromUrl: async ({ url, funnelStep, breakdown_value = '', label }) => {
                const people = await (await fetch(url)).json()

                return {
                    people: people?.results[0]?.people,
                    count: people?.results[0]?.count || 0,
                    label,
                    funnelStep,
                    breakdown_value,
                    day: '',
                    action: 'session',
                }
            },
            loadMorePeople: async ({}, breakpoint) => {
                if (values.people) {
                    const {
                        people: currPeople,
                        count,
                        action,
                        label,
                        day,
                        breakdown_value,
                        next,
                        funnelStep,
                    } = values.people
                    if (!next) {
                        throw new Error('URL of next page of persons is not known.')
                    }
                    const people = await api.get(next)
                    breakpoint()

                    return {
                        people: [...currPeople, ...people.results[0]?.people],
                        count: count + people.results[0]?.count,
                        action,
                        label,
                        day,
                        breakdown_value,
                        next: people.next,
                        funnelStep,
                    }
                }
                return null
            },
        },
    }),
    listeners: ({ actions, values }) => ({
        saveCohortWithFilters: async ({ cohortName, filters }) => {
            if (values.people) {
                const { label, action, day, breakdown_value } = values.people
                const filterParams = parsePeopleParams(
                    { label, action, date_from: day, date_to: day, breakdown_value },
                    filters
                )
                const cohortParams = {
                    is_static: true,
                    name: cohortName,
                }
                const cohort = await api.create('api/cohort' + (filterParams ? '?' + filterParams : ''), cohortParams)
                cohortsModel.actions.cohortCreated(cohort)
                toast.success(
                    <div data-attr="success-toast">
                        <h1>Cohort saved successfully!</h1>
                        <p>
                            <Link to={'/cohorts/' + cohort.id}>Click here to see the cohort.</Link>
                        </p>
                    </div>,
                    {
                        toastId: `cohort-saved-${cohort.id}`,
                    }
                )
            } else {
                errorToast(undefined, "We couldn't create your cohort:")
            }
        },
        setPersonsModalFilters: async ({ searchTerm, people, filters }) => {
            const { label, action, day, breakdown_value, funnelStep } = people
            const date_from = day
            const date_to = day
            const saveOriginal = false
            actions.loadPeople({
                action,
                label,
                date_from,
                date_to,
                filters,
                breakdown_value,
                saveOriginal,
                searchTerm,
                funnelStep,
            })
        },
    }),
    actionToUrl: ({ values }) => ({
        loadPeople: () => {
            return [
                router.values.location.pathname,
                router.values.searchParams,
                { ...router.values.hashParams, personModal: values.peopleParams },
            ]
        },
        hidePeople: () => {
            // eslint-disable-next-line @typescript-eslint/no-unused-vars
            const { personModal: _discard, ...otherHashParams } = router.values.hashParams
            return [router.values.location.pathname, router.values.searchParams, otherHashParams]
        },
    }),
    urlToAction: ({ actions, values }) => ({
        '/insights': (_, {}, { personModal }) => {
            if (personModal && !values.showingPeople) {
                actions.loadPeople(personModal)
            }
            if (!personModal && values.showingPeople) {
                actions.hidePeople()
            }
        },
    }),
})<|MERGE_RESOLUTION|>--- conflicted
+++ resolved
@@ -5,19 +5,7 @@
 import { router } from 'kea-router'
 import api, { PaginatedResponse } from 'lib/api'
 import { errorToast, toParams } from 'lib/utils'
-<<<<<<< HEAD
-import { ActionFilter, FilterType, ViewType, FunnelVizType, PropertyFilter, PersonType } from '~/types'
-=======
-import {
-    ActionFilter,
-    FilterType,
-    InsightType,
-    FunnelVizType,
-    PropertyFilter,
-    PersonType,
-    FunnelCorrelationResultsType,
-} from '~/types'
->>>>>>> 87c1644f
+import { ActionFilter, FilterType, InsightType, FunnelVizType, PropertyFilter, PersonType } from '~/types'
 import { personsModalLogicType } from './personsModalLogicType'
 import { preflightLogic } from 'scenes/PreflightCheck/logic'
 import { eventUsageLogic } from 'lib/utils/eventUsageLogic'
@@ -229,14 +217,7 @@
                 } = peopleParams
                 const searchTermParam = searchTerm ? `&search=${encodeURIComponent(searchTerm)}` : ''
 
-<<<<<<< HEAD
-                if (filters.insight === ViewType.LIFECYCLE) {
-=======
-                if (filters.funnel_correlation_person_entity) {
-                    const cleanedParams = cleanFilters(filters)
-                    people = await api.create(`api/person/funnel/correlation/?${searchTermParam}`, cleanedParams)
-                } else if (filters.insight === InsightType.LIFECYCLE) {
->>>>>>> 87c1644f
+                if (filters.insight === InsightType.LIFECYCLE) {
                     const filterParams = parsePeopleParams(
                         { label, action, target_date: date_from, lifecycle_type: breakdown_value },
                         filters
