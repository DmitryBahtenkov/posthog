--- conflicted
+++ resolved
@@ -19,11 +19,7 @@
 import { PersonsLogicProps, personsLogic } from 'scenes/persons/personsLogic'
 import clsx from 'clsx'
 import { InstructionsModal } from './InstructionsModal'
-<<<<<<< HEAD
-import { Popconfirm } from 'antd'
-=======
 import { LemonDialog } from 'lib/lemon-ui/LemonDialog'
->>>>>>> 44151d37
 
 export const scene: SceneExport = {
     component: EarlyAccessFeature,
@@ -161,7 +157,6 @@
                     {isEditingFeature || isNewEarlyAccessFeature ? (
                         <></>
                     ) : (
-<<<<<<< HEAD
                         <PureField
                             label="Stage"
                             info={
@@ -177,27 +172,6 @@
                                 </LemonTag>
                             </div>
                         </PureField>
-=======
-                        <div className="mb-2 flex flex-row justify-between">
-                            <div>
-                                <b>Stage</b>
-                                <div>
-                                    <LemonTag type="highlight" className="mt-2 uppercase">
-                                        {earlyAccessFeature.stage}
-                                    </LemonTag>
-                                </div>
-                            </div>
-                            {earlyAccessFeature.stage != EarlyAccessFeatureStage.GeneralAvailability && (
-                                <LemonButton
-                                    onClick={() => promote()}
-                                    tooltip={'Make feature generally available'}
-                                    type="secondary"
-                                >
-                                    Promote
-                                </LemonButton>
-                            )}
-                        </div>
->>>>>>> 44151d37
                     )}
                     {isEditingFeature || isNewEarlyAccessFeature ? (
                         <Field name="description" label="Description" showOptional>
