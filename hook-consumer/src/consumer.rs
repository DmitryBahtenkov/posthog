--- conflicted
+++ resolved
@@ -367,13 +367,9 @@
     // This is due to a long-standing cargo bug that reports imports and helper functions as unused.
     // See: https://github.com/rust-lang/rust/issues/46379.
     #[allow(unused_imports)]
-<<<<<<< HEAD
-    use hook_common::pgqueue::{JobStatus, NewJob, RetryPolicy};
+    use hook_common::pgqueue::{JobStatus, NewJob};
     #[allow(unused_imports)]
     use sqlx::PgPool;
-=======
-    use hook_common::pgqueue::{JobStatus, NewJob};
->>>>>>> 74624d3f
 
     /// Use process id as a worker id for tests.
     #[allow(dead_code)]
@@ -429,12 +425,7 @@
         let worker_id = worker_id();
         let queue_name = "test_wait_for_job".to_string();
         let table_name = "job_queue".to_string();
-<<<<<<< HEAD
-        let queue = PgQueue::new_from_pool(&queue_name, &table_name, db, RetryPolicy::default())
-=======
-        let db_url = "postgres://posthog:posthog@localhost:15432/test_database".to_string();
-        let queue = PgQueue::new(&queue_name, &table_name, &db_url)
->>>>>>> 74624d3f
+        let queue = PgQueue::new_from_pool(&queue_name, &table_name, db)
             .await
             .expect("failed to connect to PG");
 
