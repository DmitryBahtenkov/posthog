import { PluginEvent } from '@posthog/plugin-scaffold'

import { PreIngestionEvent } from '~/src/types'
import { captureException } from '@sentry/node'
<<<<<<< HEAD
=======

import { PreIngestionEvent } from '~/src/types'
>>>>>>> 6297ace5

import { status } from '../../../utils/status'
import { parseEventTimestamp } from '../timestamps'
import { captureIngestionWarning } from '../utils'
import { invalidTimestampCounter } from './metrics'
import { processAiEvent } from './processAiEvent'
import { EventPipelineRunner } from './runner'

export async function prepareEventStep(
    runner: EventPipelineRunner,
    event: PluginEvent,
    processPerson: boolean
): Promise<PreIngestionEvent> {
    const { team_id, uuid } = event
    const tsParsingIngestionWarnings: Promise<void>[] = []
    const invalidTimestampCallback = function (type: string, details: Record<string, any>) {
        invalidTimestampCounter.labels(type).inc()

        tsParsingIngestionWarnings.push(captureIngestionWarning(runner.hub.db.kafkaProducer, team_id, type, details))
    }

    if (event.event === '$ai_generation' || event.event === '$ai_embedding') {
        try {
            event = processAiEvent(event)
        } catch (error) {
            // NOTE: Whilst this is pre-production we want to make it as optional as possible
            // so we don't block the pipeline if it fails
            captureException(error)
            status.error(error)
        }
    }

    const preIngestionEvent = await runner.eventsProcessor.processEvent(
        String(event.distinct_id),
        event,
        team_id,
        parseEventTimestamp(event, invalidTimestampCallback),
        uuid!, // it will throw if it's undefined,
        processPerson
    )
    await Promise.all(tsParsingIngestionWarnings)

    return preIngestionEvent
}<|MERGE_RESOLUTION|>--- conflicted
+++ resolved
@@ -1,12 +1,7 @@
 import { PluginEvent } from '@posthog/plugin-scaffold'
+import { captureException } from '@sentry/node'
 
 import { PreIngestionEvent } from '~/src/types'
-import { captureException } from '@sentry/node'
-<<<<<<< HEAD
-=======
-
-import { PreIngestionEvent } from '~/src/types'
->>>>>>> 6297ace5
 
 import { status } from '../../../utils/status'
 import { parseEventTimestamp } from '../timestamps'
