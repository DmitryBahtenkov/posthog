import { z } from 'zod'

const _commonActionFields = {
    id: z.string(),
    name: z.string(),
    description: z.string(),
    on_error: z.enum(['continue', 'abort', 'complete', 'branch']).optional(),
    created_at: z.number(),
    updated_at: z.number(),
    filters: z.any(), // TODO: Correct to the right type
    next_actions: z.record(
        z.literal('continue').or(z.string().startsWith('branch_')),
        z.object({
            action_id: z.string(),
            label: z.string().optional(),
        })
    ),
}

const HogFlowActionSchema = z.discriminatedUnion('type', [
    // Trigger
    z.object({
        ..._commonActionFields,
        type: z.literal('trigger'),
<<<<<<< HEAD
=======
        config: z.object({
            type: z.literal('event'),
            filters: z.any(),
        }),
>>>>>>> 25898a91
        // A trigger's event filters are stored on the top-level Hogflow object
    }),
    // Branching
    z.object({
        ..._commonActionFields,
        type: z.literal('conditional_branch'),
        config: z.object({
            conditions: z.array(
                z.object({
                    filters: z.any(), // type this stronger
                })
            ),
            delay_duration: z.string().optional(),
        }),
    }),
    z.object({
        ..._commonActionFields,
        type: z.literal('random_cohort_branch'),
        config: z.object({
            cohorts: z.array(
                z.object({
                    percentage: z.number(),
                })
            ),
        }),
    }),

    // Time based
    z.object({
        ..._commonActionFields,
        type: z.literal('delay'),
        config: z.object({
            delay_duration: z.string(),
        }),
    }),
    z.object({
        ..._commonActionFields,
        type: z.literal('wait_until_condition'),
        config: z.object({
            condition: z.object({
                filters: z.any(), // type this stronger
            }),
            max_wait_duration: z.string(),
        }),
    }),

    z.object({
        ..._commonActionFields,
        type: z.literal('wait_until_time_window'),
        config: z.object({
            timezone: z.string(),
            // Date can be special values "weekday", "weekend" or a list of days of the week e.g. 'monday', 'tuesday', 'wednesday', 'thursday', 'friday', 'saturday', 'sunday'
            date: z.union([
                z.literal('any'),
                z.literal('weekday'),
                z.literal('weekend'),
                z.array(z.enum(['monday', 'tuesday', 'wednesday', 'thursday', 'friday', 'saturday', 'sunday'])),
            ]),
            // time can be "any", or a time range [start, end]
            time: z.union([
                z.literal('any'),
                z.tuple([z.string(), z.string()]), // e.g. ['10:00', '11:00']
            ]),
        }),
    }),

    // Native message
    z.object({
        ..._commonActionFields,
        type: z.literal('message'),
        config: z.object({
            message: z.any(),
            channel: z.string(),
        }),
    }),

    // Function
    z.object({
        ..._commonActionFields,
        type: z.literal('function'),
        config: z.object({
            function_id: z.string(),
        }),
    }),
    z.object({
        ..._commonActionFields,
        type: z.literal('exit'),
        config: z.object({
<<<<<<< HEAD
            reason: z.string(),
=======
            reason: z.string().optional(),
>>>>>>> 25898a91
        }),
    }),
])

const HogFlowEdgeSchema = z.object({
    from: z.string(),
    to: z.string(),
    type: z.enum(['continue', 'branch']),
    index: z.number().optional(),
})

export const HogFlowSchema = z.object({
    id: z.string(),
    team_id: z.number(),
    version: z.number(),
    name: z.string(),
    status: z.enum(['active', 'draft', 'archived']),
    trigger: z.object({
        type: z.literal('event'),
        filters: z.any(),
    }),
    trigger_masking: z
        .object({
            ttl: z.number(),
            hash: z.string(),
            threshold: z.number(),
        })
        .optional(),
    conversion: z
        .object({
            window_minutes: z.number(),
            filters: z.any(),
        })
        .optional(),
    exit_condition: z.enum([
        'exit_on_conversion',
        'exit_on_trigger_not_matched',
        'exit_on_trigger_not_matched_or_conversion',
        'exit_only_at_end',
    ]),
    actions: z.array(HogFlowActionSchema),
    abort_action: z.string().optional(),
    edges: z.array(HogFlowEdgeSchema),
})

<<<<<<< HEAD
export type HogFlow = z.infer<typeof HogFlowSchema>
export type HogFlowAction = HogFlow['actions'][number]
=======
// NOTE: these are purposefully exported as interfaces to support kea typegen
export interface HogFlow extends z.infer<typeof HogFlowSchema> {}
export type HogFlowAction = z.infer<typeof HogFlowActionSchema> & Record<string, unknown>
export interface HogFlowEdge extends z.infer<typeof HogFlowEdgeSchema> {}
>>>>>>> 25898a91
<|MERGE_RESOLUTION|>--- conflicted
+++ resolved
@@ -8,13 +8,6 @@
     created_at: z.number(),
     updated_at: z.number(),
     filters: z.any(), // TODO: Correct to the right type
-    next_actions: z.record(
-        z.literal('continue').or(z.string().startsWith('branch_')),
-        z.object({
-            action_id: z.string(),
-            label: z.string().optional(),
-        })
-    ),
 }
 
 const HogFlowActionSchema = z.discriminatedUnion('type', [
@@ -22,13 +15,10 @@
     z.object({
         ..._commonActionFields,
         type: z.literal('trigger'),
-<<<<<<< HEAD
-=======
         config: z.object({
             type: z.literal('event'),
             filters: z.any(),
         }),
->>>>>>> 25898a91
         // A trigger's event filters are stored on the top-level Hogflow object
     }),
     // Branching
@@ -117,11 +107,7 @@
         ..._commonActionFields,
         type: z.literal('exit'),
         config: z.object({
-<<<<<<< HEAD
-            reason: z.string(),
-=======
             reason: z.string().optional(),
->>>>>>> 25898a91
         }),
     }),
 ])
@@ -167,12 +153,7 @@
     edges: z.array(HogFlowEdgeSchema),
 })
 
-<<<<<<< HEAD
-export type HogFlow = z.infer<typeof HogFlowSchema>
-export type HogFlowAction = HogFlow['actions'][number]
-=======
 // NOTE: these are purposefully exported as interfaces to support kea typegen
 export interface HogFlow extends z.infer<typeof HogFlowSchema> {}
 export type HogFlowAction = z.infer<typeof HogFlowActionSchema> & Record<string, unknown>
-export interface HogFlowEdge extends z.infer<typeof HogFlowEdgeSchema> {}
->>>>>>> 25898a91
+export interface HogFlowEdge extends z.infer<typeof HogFlowEdgeSchema> {}