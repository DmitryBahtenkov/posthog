import { z } from 'zod'

const CyclotronJobInput = z.object({
    // z.object({}) because TS any is not equivalent to z.any(), the latter is optional by default
    value: z.object({}),
    templating: z.enum(['hog', 'liquid']).optional(),
    secret: z.boolean().optional(),
})

const _commonActionFields = {
    id: z.string(),
    name: z.string(),
    description: z.string(),
    on_error: z.enum(['continue', 'abort', 'complete', 'branch']).optional(),
    created_at: z.number(),
    updated_at: z.number(),
    filters: z.any(), // TODO: Correct to the right type
}

const HogFlowActionSchema = z.discriminatedUnion('type', [
    // Trigger
    z.object({
        ..._commonActionFields,
        type: z.literal('trigger'),
        // A trigger's event filters are stored on the top-level Hogflow object
    }),
    // Branching
    z.object({
        ..._commonActionFields,
        type: z.literal('conditional_branch'),
        config: z.object({
            conditions: z.array(
                z.object({
                    filter: z.any(), // type this stronger
                })
            ),
            delay_duration: z.string().optional(),
        }),
    }),
    z.object({
        ..._commonActionFields,
        type: z.literal('random_cohort_branch'),
        config: z.object({
            cohorts: z.array(
                z.object({
                    percentage: z.number(),
                })
            ),
        }),
    }),

    // Time based
    z.object({
        ..._commonActionFields,
        type: z.literal('delay'),
        config: z.object({
            delay_duration: z.string(),
        }),
    }),
    z.object({
        ..._commonActionFields,
        type: z.literal('wait_until_condition'),
        config: z.object({
<<<<<<< HEAD
            message: CyclotronJobInput,
            channel: z.enum(['email']),
=======
            condition: z.object({
                filter: z.any(), // type this stronger
            }),
            max_wait_duration: z.string(),
>>>>>>> 0e42807c
        }),
    }),

    z.object({
        ..._commonActionFields,
        type: z.literal('wait_until_time_window'),
        config: z.object({
<<<<<<< HEAD
            args: z.record(z.string(), CyclotronJobInput),
=======
            timezone: z.string(),
            // Date can be special values "weekday", "weekend" or a list of days of the week e.g. 'monday', 'tuesday', 'wednesday', 'thursday', 'friday', 'saturday', 'sunday'
            date: z.union([
                z.literal('any'),
                z.literal('weekday'),
                z.literal('weekend'),
                z.array(z.enum(['monday', 'tuesday', 'wednesday', 'thursday', 'friday', 'saturday', 'sunday'])),
            ]),
            // time can be "any", or a time range [start, end]
            time: z.union([
                z.literal('any'),
                z.tuple([z.string(), z.string()]), // e.g. ['10:00', '11:00']
            ]),
>>>>>>> 0e42807c
        }),
    }),
    // Function
    z.object({
        ..._commonActionFields,
        type: z.literal('function'),
        config: z.object({
            function_id: z.string(),
        }),
    }),
    z.object({
        ..._commonActionFields,
        type: z.literal('exit'),
        config: z.object({}),
    }),
])

export const HogFlowSchema = z.object({
    id: z.string(),
    team_id: z.number(),
    version: z.number(),
    name: z.string(),
    status: z.enum(['active', 'draft', 'archived']),
    trigger: z.object({
        type: z.literal('event'),
        filters: z.any(),
    }),
    trigger_masking: z
        .object({
            ttl: z.number(),
            hash: z.string(),
            threshold: z.number(),
        })
        .optional(),
    conversion: z
        .object({
            window_minutes: z.number(),
            filters: z.any(),
        })
        .optional(),
    exit_condition: z.enum([
        'exit_on_conversion',
        'exit_on_trigger_not_matched',
        'exit_on_trigger_not_matched_or_conversion',
        'exit_only_at_end',
    ]),
    edges: z.array(
        z.object({
            from: z.string(),
            to: z.string(),
            type: z.enum(['continue', 'branch']),
            index: z.number().optional(),
        })
    ),
    actions: z.array(HogFlowActionSchema),
    abort_action: z.string().optional(),
})

export type HogFlow = z.infer<typeof HogFlowSchema>
export type HogFlowAction = HogFlow['actions'][number]
export type HogFlowEdge = HogFlow['edges'][number]<|MERGE_RESOLUTION|>--- conflicted
+++ resolved
@@ -1,11 +1,4 @@
 import { z } from 'zod'
-
-const CyclotronJobInput = z.object({
-    // z.object({}) because TS any is not equivalent to z.any(), the latter is optional by default
-    value: z.object({}),
-    templating: z.enum(['hog', 'liquid']).optional(),
-    secret: z.boolean().optional(),
-})
 
 const _commonActionFields = {
     id: z.string(),
@@ -61,15 +54,10 @@
         ..._commonActionFields,
         type: z.literal('wait_until_condition'),
         config: z.object({
-<<<<<<< HEAD
-            message: CyclotronJobInput,
-            channel: z.enum(['email']),
-=======
             condition: z.object({
                 filter: z.any(), // type this stronger
             }),
             max_wait_duration: z.string(),
->>>>>>> 0e42807c
         }),
     }),
 
@@ -77,9 +65,6 @@
         ..._commonActionFields,
         type: z.literal('wait_until_time_window'),
         config: z.object({
-<<<<<<< HEAD
-            args: z.record(z.string(), CyclotronJobInput),
-=======
             timezone: z.string(),
             // Date can be special values "weekday", "weekend" or a list of days of the week e.g. 'monday', 'tuesday', 'wednesday', 'thursday', 'friday', 'saturday', 'sunday'
             date: z.union([
@@ -93,7 +78,6 @@
                 z.literal('any'),
                 z.tuple([z.string(), z.string()]), // e.g. ['10:00', '11:00']
             ]),
->>>>>>> 0e42807c
         }),
     }),
     // Function
