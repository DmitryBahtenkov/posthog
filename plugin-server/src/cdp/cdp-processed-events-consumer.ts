import { features, librdkafkaVersion, Message } from 'node-rdkafka'
import { Histogram } from 'prom-client'

<<<<<<< HEAD
import { KAFKA_CDP_FUNCTION_CALLBACKS, KAFKA_EVENTS_JSON, KAFKA_LOG_ENTRIES } from '../config/kafka-topics'
=======
import { KAFKA_EVENTS_JSON, KAFKA_LOG_ENTRIES } from '../config/kafka-topics'
>>>>>>> 57647c88
import { BatchConsumer, startBatchConsumer } from '../kafka/batch-consumer'
import { createRdConnectionConfigFromEnvVars, createRdProducerConfigFromEnvVars } from '../kafka/config'
import { createKafkaProducer } from '../kafka/producer'
import { addSentryBreadcrumbsEventListeners } from '../main/ingestion-queues/kafka-metrics'
import { runInstrumentedFunction } from '../main/utils'
import { GroupTypeToColumnIndex, Hub, PluginsServerConfig, RawClickHouseEvent, TeamId } from '../types'
import { KafkaProducerWrapper } from '../utils/db/kafka-producer-wrapper'
import { PostgresRouter } from '../utils/db/postgres'
import { status } from '../utils/status'
import { AppMetrics } from '../worker/ingestion/app-metrics'
import { GroupTypeManager } from '../worker/ingestion/group-type-manager'
import { OrganizationManager } from '../worker/ingestion/organization-manager'
import { TeamManager } from '../worker/ingestion/team-manager'
import { RustyHook } from '../worker/rusty-hook'
import { AsyncFunctionExecutor } from './async-function-executor'
import { HogExecutor } from './hog-executor'
import { HogFunctionManager } from './hog-function-manager'
<<<<<<< HEAD
import {
    HogFunctionInvocationAsyncResponse,
    HogFunctionInvocationGlobals,
    HogFunctionInvocationResult,
    HogFunctionLogEntry,
} from './types'
=======
import { HogFunctionInvocationGlobals, HogFunctionInvocationResult, HogFunctionLogEntry } from './types'
>>>>>>> 57647c88
import { convertToHogFunctionInvocationGlobals } from './utils'

// Must require as `tsc` strips unused `import` statements and just requiring this seems to init some globals
require('@sentry/tracing')

// WARNING: Do not change this - it will essentially reset the consumer
const BUCKETS_KB_WRITTEN = [0, 128, 512, 1024, 5120, 10240, 20480, 51200, 102400, 204800, Infinity]

const histogramKafkaBatchSize = new Histogram({
    name: 'cdp_function_executor_batch_size',
    help: 'The size of the batches we are receiving from Kafka',
    buckets: [0, 50, 100, 250, 500, 750, 1000, 1500, 2000, 3000, Infinity],
})

const histogramKafkaBatchSizeKb = new Histogram({
    name: 'cdp_function_executor_batch_size_kb',
    help: 'The size in kb of the batches we are receiving from Kafka',
    buckets: BUCKETS_KB_WRITTEN,
})

export interface TeamIDWithConfig {
    teamId: TeamId | null
    consoleLogIngestionEnabled: boolean
}

abstract class CdpConsumerBase {
    batchConsumer?: BatchConsumer
    teamManager: TeamManager
    organizationManager: OrganizationManager
    groupTypeManager: GroupTypeManager
    hogFunctionManager: HogFunctionManager
<<<<<<< HEAD
    asyncFunctionExecutor?: AsyncFunctionExecutor
    hogExecutor?: HogExecutor
=======
    hogExecutor: HogExecutor
>>>>>>> 57647c88
    appMetrics?: AppMetrics
    isStopping = false

    protected kafkaProducer?: KafkaProducerWrapper
    protected promises: Set<Promise<any>> = new Set()
    protected abstract name: string
    protected abstract topic: string
    protected abstract consumerGroupId: string

    constructor(protected config: PluginsServerConfig, protected hub?: Hub) {
        const postgres = hub?.postgres ?? new PostgresRouter(config)

        this.teamManager = new TeamManager(postgres, config)
        this.organizationManager = new OrganizationManager(postgres, this.teamManager)
        this.groupTypeManager = new GroupTypeManager(postgres, this.teamManager)
        this.hogFunctionManager = new HogFunctionManager(postgres, config)
        const rustyHook = this.hub?.rustyHook ?? new RustyHook(this.config)
        this.hogExecutor = new HogExecutor(this.config, this.hogFunctionManager, rustyHook)
    }

    public abstract handleEachBatch(messages: Message[], heartbeat: () => void): Promise<void>

    private scheduleWork<T>(promise: Promise<T>): Promise<T> {
        this.promises.add(promise)
        void promise.finally(() => this.promises.delete(promise))
        return promise
    }

<<<<<<< HEAD
=======
    public async consume(event: HogFunctionInvocationGlobals): Promise<HogFunctionInvocationResult[]> {
        return await this.hogExecutor!.executeMatchingFunctions(event)
    }

    public async handleEachBatch(messages: Message[], heartbeat: () => void): Promise<void> {
        status.info('🔁', `cdp-function-executor - handling batch`, {
            size: messages.length,
        })
        await runInstrumentedFunction({
            statsKey: `cdpFunctionExecutor.handleEachBatch`,
            sendTimeoutGuardToSentry: false,
            func: async () => {
                histogramKafkaBatchSize.observe(messages.length)
                histogramKafkaBatchSizeKb.observe(messages.reduce((acc, m) => (m.value?.length ?? 0) + acc, 0) / 1024)

                const events: HogFunctionInvocationGlobals[] = []

                await runInstrumentedFunction({
                    statsKey: `cdpFunctionExecutor.handleEachBatch.parseKafkaMessages`,
                    func: async () => {
                        // TODO: Early exit for events without associated hooks

                        await Promise.all(
                            messages.map(async (message) => {
                                try {
                                    const clickHouseEvent = JSON.parse(message.value!.toString()) as RawClickHouseEvent

                                    if (!this.hogFunctionManager.teamHasHogFunctions(clickHouseEvent.team_id)) {
                                        // No need to continue if the team doesn't have any functions
                                        return
                                    }

                                    let groupTypes: GroupTypeToColumnIndex | undefined = undefined

                                    if (
                                        await this.organizationManager.hasAvailableFeature(
                                            clickHouseEvent.team_id,
                                            'group_analytics'
                                        )
                                    ) {
                                        // If the organization has group analytics enabled then we enrich the event with group data
                                        groupTypes = await this.groupTypeManager.fetchGroupTypes(
                                            clickHouseEvent.team_id
                                        )
                                    }

                                    const team = await this.teamManager.fetchTeam(clickHouseEvent.team_id)
                                    if (!team) {
                                        return
                                    }
                                    events.push(
                                        convertToHogFunctionInvocationGlobals(
                                            clickHouseEvent,
                                            team,
                                            this.config.SITE_URL ?? 'http://localhost:8000',
                                            groupTypes
                                        )
                                    )
                                } catch (e) {
                                    status.error('Error parsing message', e)
                                }
                            })
                        )
                    },
                })
                heartbeat()

                const invocationResults: HogFunctionInvocationResult[] = []

                if (!events.length) {
                    return
                }

                await runInstrumentedFunction({
                    statsKey: `cdpFunctionExecutor.handleEachBatch.consumeBatch`,
                    func: async () => {
                        const results = await Promise.all(events.map((e) => this.consume(e)))
                        invocationResults.push(...results.flat())
                    },
                })

                heartbeat()

                // TODO: Follow up - process metrics from the invocationResults
                await runInstrumentedFunction({
                    statsKey: `cdpFunctionExecutor.handleEachBatch.queueMetrics`,
                    func: async () => {
                        const allLogs = invocationResults.reduce((acc, result) => {
                            return [...acc, ...result.logs]
                        }, [] as HogFunctionLogEntry[])

                        await Promise.all(
                            allLogs.map((x) =>
                                this.kafkaProducer!.produce({
                                    topic: KAFKA_LOG_ENTRIES,
                                    value: Buffer.from(JSON.stringify(x)),
                                    key: x.instance_id,
                                    waitForAck: true,
                                })
                            )
                        )

                        if (allLogs.length) {
                            status.info('🔁', `cdp-function-executor - produced logs`, {
                                size: allLogs.length,
                            })
                        }
                    },
                })
            },
        })
    }

>>>>>>> 57647c88
    public async start(): Promise<void> {
        status.info('🔁', `${this.name} - starting`, {
            librdKafkaVersion: librdkafkaVersion,
            kafkaCapabilities: features,
        })

        // NOTE: This is the only place where we need to use the shared server config
        const globalConnectionConfig = createRdConnectionConfigFromEnvVars(this.config)
        const globalProducerConfig = createRdProducerConfigFromEnvVars(this.config)

        await this.hogFunctionManager.start()

        this.kafkaProducer = new KafkaProducerWrapper(
            await createKafkaProducer(globalConnectionConfig, globalProducerConfig)
        )

<<<<<<< HEAD
        const rustyHook = this.hub?.rustyHook ?? new RustyHook(this.config)
        this.asyncFunctionExecutor = new AsyncFunctionExecutor(this.config, rustyHook, this.kafkaProducer!)
        this.hogExecutor = new HogExecutor(this.config, this.hogFunctionManager, this.asyncFunctionExecutor)

=======
>>>>>>> 57647c88
        this.appMetrics =
            this.hub?.appMetrics ??
            new AppMetrics(
                this.kafkaProducer,
                this.config.APP_METRICS_FLUSH_FREQUENCY_MS,
                this.config.APP_METRICS_FLUSH_MAX_QUEUE_SIZE
            )
        this.kafkaProducer.producer.connect()

        this.batchConsumer = await startBatchConsumer({
            connectionConfig: createRdConnectionConfigFromEnvVars(this.config),
            groupId: this.consumerGroupId,
            topic: this.topic,
            autoCommit: true,
            sessionTimeout: this.config.KAFKA_CONSUMPTION_SESSION_TIMEOUT_MS,
            maxPollIntervalMs: this.config.KAFKA_CONSUMPTION_MAX_POLL_INTERVAL_MS,
            // the largest size of a message that can be fetched by the consumer.
            // the largest size our MSK cluster allows is 20MB
            // we only use 9 or 10MB but there's no reason to limit this 🤷️
            consumerMaxBytes: this.config.KAFKA_CONSUMPTION_MAX_BYTES,
            consumerMaxBytesPerPartition: this.config.KAFKA_CONSUMPTION_MAX_BYTES_PER_PARTITION,
            // our messages are very big, so we don't want to buffer too many
            // queuedMinMessages: this.config.KAFKA_QUEUE_SIZE,
            consumerMaxWaitMs: this.config.KAFKA_CONSUMPTION_MAX_WAIT_MS,
            consumerErrorBackoffMs: this.config.KAFKA_CONSUMPTION_ERROR_BACKOFF_MS,
            fetchBatchSize: this.config.INGESTION_BATCH_SIZE,
            batchingTimeoutMs: this.config.KAFKA_CONSUMPTION_BATCHING_TIMEOUT_MS,
            topicCreationTimeoutMs: this.config.KAFKA_TOPIC_CREATION_TIMEOUT_MS,
            eachBatch: async (messages, { heartbeat }) => {
                status.info('🔁', `${this.name} - handling batch`, {
                    size: messages.length,
                })

                histogramKafkaBatchSize.observe(messages.length)
                histogramKafkaBatchSizeKb.observe(messages.reduce((acc, m) => (m.value?.length ?? 0) + acc, 0) / 1024)

                return await this.scheduleWork(this.handleEachBatch(messages, heartbeat))
            },
            callEachBatchWhenEmpty: false,
        })

        addSentryBreadcrumbsEventListeners(this.batchConsumer.consumer)

        this.batchConsumer.consumer.on('disconnected', async (err) => {
            // since we can't be guaranteed that the consumer will be stopped before some other code calls disconnect
            // we need to listen to disconnect and make sure we're stopped
            status.info('🔁', `${this.name} batch consumer disconnected, cleaning up`, { err })
            await this.stop()
        })
    }

    public async stop(): Promise<PromiseSettledResult<any>[]> {
        status.info('🔁', `${this.name} - stopping`)
        this.isStopping = true

        // Mark as stopping so that we don't actually process any more incoming messages, but still keep the process alive
        await this.batchConsumer?.stop()

        const promiseResults = await Promise.allSettled(this.promises)

        await this.kafkaProducer?.disconnect()
        await this.hogFunctionManager.stop()

        status.info('👍', `${this.name} - stopped!`)

        return promiseResults
    }

    public isHealthy() {
        // TODO: Maybe extend this to check if we are shutting down so we don't get killed early.
        return this.batchConsumer?.isHealthy()
    }
}

export class CdpProcessedEventsConsumer extends CdpConsumerBase {
    protected name = 'CdpProcessedEventsConsumer'
    protected topic = KAFKA_EVENTS_JSON
    protected consumerGroupId = 'cdp-processed-events-consumer'

    public async handleEachBatch(messages: Message[], heartbeat: () => void): Promise<void> {
        await runInstrumentedFunction({
            statsKey: `cdpFunctionExecutor.handleEachBatch`,
            sendTimeoutGuardToSentry: false,
            func: async () => {
                let events: HogFunctionInvocationGlobals[] = []

                await runInstrumentedFunction({
                    statsKey: `cdpFunctionExecutor.handleEachBatch.parseKafkaMessages`,
                    func: async () => {
                        events = await this.convertToHogFunctionInvocationGlobals(messages)
                    },
                })
                heartbeat()

                const invocationResults: HogFunctionInvocationResult[] = []

                if (!events.length) {
                    return
                }

                await runInstrumentedFunction({
                    statsKey: `cdpFunctionExecutor.handleEachBatch.consumeBatch`,
                    func: async () => {
                        const results = await Promise.all(
                            events.map((e) => this.hogExecutor!.executeMatchingFunctions(e))
                        )
                        invocationResults.push(...results.flat())
                    },
                })

                heartbeat()

                // TODO: Follow up - process metrics from the invocationResults
                await runInstrumentedFunction({
                    statsKey: `cdpFunctionExecutor.handleEachBatch.queueMetrics`,
                    func: async () => {
                        const allLogs = invocationResults.reduce((acc, result) => {
                            return [...acc, ...result.logs]
                        }, [] as HogFunctionLogEntry[])

                        await Promise.all(
                            allLogs.map((x) =>
                                this.kafkaProducer!.produce({
                                    topic: KAFKA_LOG_ENTRIES,
                                    value: Buffer.from(JSON.stringify(x)),
                                    key: x.instance_id,
                                    waitForAck: true,
                                })
                            )
                        )

                        if (allLogs.length) {
                            status.info('🔁', `${this.name} - produced logs`, {
                                size: allLogs.length,
                            })
                        }
                    },
                })
            },
        })
    }

    private async convertToHogFunctionInvocationGlobals(messages: Message[]): Promise<HogFunctionInvocationGlobals[]> {
        const events: HogFunctionInvocationGlobals[] = []
        await Promise.all(
            messages.map(async (message) => {
                try {
                    const clickHouseEvent = JSON.parse(message.value!.toString()) as RawClickHouseEvent

                    if (!this.hogFunctionManager.teamHasHogFunctions(clickHouseEvent.team_id)) {
                        // No need to continue if the team doesn't have any functions
                        return
                    }

                    let groupTypes: GroupTypeToColumnIndex | undefined = undefined

                    if (
                        await this.organizationManager.hasAvailableFeature(clickHouseEvent.team_id, 'group_analytics')
                    ) {
                        // If the organization has group analytics enabled then we enrich the event with group data
                        groupTypes = await this.groupTypeManager.fetchGroupTypes(clickHouseEvent.team_id)
                    }

                    const team = await this.teamManager.fetchTeam(clickHouseEvent.team_id)
                    if (!team) {
                        return
                    }
                    events.push(
                        convertToHogFunctionInvocationGlobals(
                            clickHouseEvent,
                            team,
                            this.config.SITE_URL ?? 'http://localhost:8000',
                            groupTypes
                        )
                    )
                } catch (e) {
                    status.error('Error parsing message', e)
                }
            })
        )

        return events
    }
}

export class CdpFunctionCallbackConsumer extends CdpConsumerBase {
    protected name = 'CdpFunctionCallbackConsumer'
    protected topic = KAFKA_CDP_FUNCTION_CALLBACKS
    protected consumerGroupId = 'cdp-processed-events-consumer'

    public async handleEachBatch(messages: Message[], heartbeat: () => void): Promise<void> {
        await runInstrumentedFunction({
            statsKey: `cdpFunctionExecutor.handleEachBatch`,
            sendTimeoutGuardToSentry: false,
            func: async () => {
                let events: HogFunctionInvocationAsyncResponse[] = []

                await runInstrumentedFunction({
                    statsKey: `cdpFunctionExecutor.handleEachBatch.parseKafkaMessages`,
                    func: () => {
                        events = this.parseMessages(messages)
                        return Promise.resolve()
                    },
                })
                heartbeat()

                const invocationResults: HogFunctionInvocationResult[] = []

                if (!events.length) {
                    return
                }

                await runInstrumentedFunction({
                    statsKey: `cdpFunctionExecutor.handleEachBatch.consumeBatch`,
                    func: async () => {
                        const results = await Promise.all(events.map((e) => this.hogExecutor!.executeAsyncResponse(e)))
                        invocationResults.push(...results.flat())
                    },
                })

                heartbeat()

                // TODO: Follow up - process metrics from the invocationResults
                await runInstrumentedFunction({
                    statsKey: `cdpFunctionExecutor.handleEachBatch.queueMetrics`,
                    func: async () => {
                        const allLogs = invocationResults.reduce((acc, result) => {
                            return [...acc, ...result.logs]
                        }, [] as HogFunctionLogEntry[])

                        await Promise.all(
                            allLogs.map((x) =>
                                this.kafkaProducer!.produce({
                                    topic: KAFKA_LOG_ENTRIES,
                                    value: Buffer.from(JSON.stringify(x)),
                                    key: x.instance_id,
                                    waitForAck: true,
                                })
                            )
                        )

                        if (allLogs.length) {
                            status.info('🔁', `${this.name} - produced logs`, {
                                size: allLogs.length,
                            })
                        }
                    },
                })
            },
        })
    }

    private parseMessages(messages: Message[]): HogFunctionInvocationAsyncResponse[] {
        const events: HogFunctionInvocationAsyncResponse[] = []
        messages.map((message) => {
            try {
                const event = JSON.parse(message.value!.toString()) as unknown

                // TODO: Check the message really is a HogFunctionInvocationAsyncResponse
                events.push(event as HogFunctionInvocationAsyncResponse)
            } catch (e) {
                status.error('Error parsing message', e)
            }
        })

        return events
    }
}<|MERGE_RESOLUTION|>--- conflicted
+++ resolved
@@ -1,11 +1,7 @@
 import { features, librdkafkaVersion, Message } from 'node-rdkafka'
 import { Histogram } from 'prom-client'
 
-<<<<<<< HEAD
 import { KAFKA_CDP_FUNCTION_CALLBACKS, KAFKA_EVENTS_JSON, KAFKA_LOG_ENTRIES } from '../config/kafka-topics'
-=======
-import { KAFKA_EVENTS_JSON, KAFKA_LOG_ENTRIES } from '../config/kafka-topics'
->>>>>>> 57647c88
 import { BatchConsumer, startBatchConsumer } from '../kafka/batch-consumer'
 import { createRdConnectionConfigFromEnvVars, createRdProducerConfigFromEnvVars } from '../kafka/config'
 import { createKafkaProducer } from '../kafka/producer'
@@ -23,16 +19,12 @@
 import { AsyncFunctionExecutor } from './async-function-executor'
 import { HogExecutor } from './hog-executor'
 import { HogFunctionManager } from './hog-function-manager'
-<<<<<<< HEAD
 import {
     HogFunctionInvocationAsyncResponse,
     HogFunctionInvocationGlobals,
     HogFunctionInvocationResult,
     HogFunctionLogEntry,
 } from './types'
-=======
-import { HogFunctionInvocationGlobals, HogFunctionInvocationResult, HogFunctionLogEntry } from './types'
->>>>>>> 57647c88
 import { convertToHogFunctionInvocationGlobals } from './utils'
 
 // Must require as `tsc` strips unused `import` statements and just requiring this seems to init some globals
@@ -64,12 +56,8 @@
     organizationManager: OrganizationManager
     groupTypeManager: GroupTypeManager
     hogFunctionManager: HogFunctionManager
-<<<<<<< HEAD
     asyncFunctionExecutor?: AsyncFunctionExecutor
     hogExecutor?: HogExecutor
-=======
-    hogExecutor: HogExecutor
->>>>>>> 57647c88
     appMetrics?: AppMetrics
     isStopping = false
 
@@ -98,122 +86,6 @@
         return promise
     }
 
-<<<<<<< HEAD
-=======
-    public async consume(event: HogFunctionInvocationGlobals): Promise<HogFunctionInvocationResult[]> {
-        return await this.hogExecutor!.executeMatchingFunctions(event)
-    }
-
-    public async handleEachBatch(messages: Message[], heartbeat: () => void): Promise<void> {
-        status.info('🔁', `cdp-function-executor - handling batch`, {
-            size: messages.length,
-        })
-        await runInstrumentedFunction({
-            statsKey: `cdpFunctionExecutor.handleEachBatch`,
-            sendTimeoutGuardToSentry: false,
-            func: async () => {
-                histogramKafkaBatchSize.observe(messages.length)
-                histogramKafkaBatchSizeKb.observe(messages.reduce((acc, m) => (m.value?.length ?? 0) + acc, 0) / 1024)
-
-                const events: HogFunctionInvocationGlobals[] = []
-
-                await runInstrumentedFunction({
-                    statsKey: `cdpFunctionExecutor.handleEachBatch.parseKafkaMessages`,
-                    func: async () => {
-                        // TODO: Early exit for events without associated hooks
-
-                        await Promise.all(
-                            messages.map(async (message) => {
-                                try {
-                                    const clickHouseEvent = JSON.parse(message.value!.toString()) as RawClickHouseEvent
-
-                                    if (!this.hogFunctionManager.teamHasHogFunctions(clickHouseEvent.team_id)) {
-                                        // No need to continue if the team doesn't have any functions
-                                        return
-                                    }
-
-                                    let groupTypes: GroupTypeToColumnIndex | undefined = undefined
-
-                                    if (
-                                        await this.organizationManager.hasAvailableFeature(
-                                            clickHouseEvent.team_id,
-                                            'group_analytics'
-                                        )
-                                    ) {
-                                        // If the organization has group analytics enabled then we enrich the event with group data
-                                        groupTypes = await this.groupTypeManager.fetchGroupTypes(
-                                            clickHouseEvent.team_id
-                                        )
-                                    }
-
-                                    const team = await this.teamManager.fetchTeam(clickHouseEvent.team_id)
-                                    if (!team) {
-                                        return
-                                    }
-                                    events.push(
-                                        convertToHogFunctionInvocationGlobals(
-                                            clickHouseEvent,
-                                            team,
-                                            this.config.SITE_URL ?? 'http://localhost:8000',
-                                            groupTypes
-                                        )
-                                    )
-                                } catch (e) {
-                                    status.error('Error parsing message', e)
-                                }
-                            })
-                        )
-                    },
-                })
-                heartbeat()
-
-                const invocationResults: HogFunctionInvocationResult[] = []
-
-                if (!events.length) {
-                    return
-                }
-
-                await runInstrumentedFunction({
-                    statsKey: `cdpFunctionExecutor.handleEachBatch.consumeBatch`,
-                    func: async () => {
-                        const results = await Promise.all(events.map((e) => this.consume(e)))
-                        invocationResults.push(...results.flat())
-                    },
-                })
-
-                heartbeat()
-
-                // TODO: Follow up - process metrics from the invocationResults
-                await runInstrumentedFunction({
-                    statsKey: `cdpFunctionExecutor.handleEachBatch.queueMetrics`,
-                    func: async () => {
-                        const allLogs = invocationResults.reduce((acc, result) => {
-                            return [...acc, ...result.logs]
-                        }, [] as HogFunctionLogEntry[])
-
-                        await Promise.all(
-                            allLogs.map((x) =>
-                                this.kafkaProducer!.produce({
-                                    topic: KAFKA_LOG_ENTRIES,
-                                    value: Buffer.from(JSON.stringify(x)),
-                                    key: x.instance_id,
-                                    waitForAck: true,
-                                })
-                            )
-                        )
-
-                        if (allLogs.length) {
-                            status.info('🔁', `cdp-function-executor - produced logs`, {
-                                size: allLogs.length,
-                            })
-                        }
-                    },
-                })
-            },
-        })
-    }
-
->>>>>>> 57647c88
     public async start(): Promise<void> {
         status.info('🔁', `${this.name} - starting`, {
             librdKafkaVersion: librdkafkaVersion,
@@ -230,13 +102,10 @@
             await createKafkaProducer(globalConnectionConfig, globalProducerConfig)
         )
 
-<<<<<<< HEAD
         const rustyHook = this.hub?.rustyHook ?? new RustyHook(this.config)
         this.asyncFunctionExecutor = new AsyncFunctionExecutor(this.config, rustyHook, this.kafkaProducer!)
         this.hogExecutor = new HogExecutor(this.config, this.hogFunctionManager, this.asyncFunctionExecutor)
 
-=======
->>>>>>> 57647c88
         this.appMetrics =
             this.hub?.appMetrics ??
             new AppMetrics(
