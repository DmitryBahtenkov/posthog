import { PluginEvent } from '@posthog/plugin-scaffold'
import express from 'express'
import { DateTime } from 'luxon'

import { Hub, PluginServerService } from '../types'
import { logger } from '../utils/logger'
import { delay, UUID, UUIDT } from '../utils/utils'
import { HogTransformerService } from './hog-transformations/hog-transformer.service'
import { createCdpRedisPool } from './redis'
import { FetchExecutorService } from './services/fetch-executor.service'
import { HogExecutorService, MAX_ASYNC_STEPS } from './services/hog-executor.service'
import { HogFunctionManagerService } from './services/hog-function-manager.service'
import { HogFunctionMonitoringService } from './services/hog-function-monitoring.service'
import { HogWatcherService, HogWatcherState } from './services/hog-watcher.service'
import { HOG_FUNCTION_TEMPLATES } from './templates'
import {
    HogFunctionInvocationGlobals,
    HogFunctionInvocationResult,
    HogFunctionQueueParametersFetchRequest,
    HogFunctionType,
    LogEntry,
} from './types'
import { convertToHogFunctionInvocationGlobals } from './utils'

export class CdpApi {
    private hogExecutor: HogExecutorService
    private hogFunctionManager: HogFunctionManagerService
    private fetchExecutor: FetchExecutorService
    private hogWatcher: HogWatcherService
    private hogTransformer: HogTransformerService
    private hogFunctionMonitoringService: HogFunctionMonitoringService

    constructor(private hub: Hub) {
        this.hogFunctionManager = new HogFunctionManagerService(hub)
        this.hogExecutor = new HogExecutorService(hub)
        this.fetchExecutor = new FetchExecutorService(hub)
        this.hogWatcher = new HogWatcherService(hub, createCdpRedisPool(hub))
        this.hogTransformer = new HogTransformerService(hub)
        this.hogFunctionMonitoringService = new HogFunctionMonitoringService(hub)
    }

    public get service(): PluginServerService {
        return {
            id: 'cdp-api',
            onShutdown: async () => {},
            healthcheck: () => this.isHealthy() ?? false,
        }
    }

    isHealthy() {
        // NOTE: There isn't really anything to check for here so we are just always healthy
        return true
    }

    router(): express.Router {
        const router = express.Router()

        const asyncHandler =
            (fn: (req: express.Request, res: express.Response) => Promise<void>) =>
            (req: express.Request, res: express.Response, next: express.NextFunction): Promise<void> =>
                fn(req, res).catch(next)

        router.post('/api/projects/:team_id/hog_functions/:id/invocations', asyncHandler(this.postFunctionInvocation))
        router.get('/api/projects/:team_id/hog_functions/:id/status', asyncHandler(this.getFunctionStatus()))
        router.patch('/api/projects/:team_id/hog_functions/:id/status', asyncHandler(this.patchFunctionStatus()))
        router.get('/api/hog_function_templates', this.getHogFunctionTemplates)

        return router
    }

    private getHogFunctionTemplates = (req: express.Request, res: express.Response): void => {
        res.json(HOG_FUNCTION_TEMPLATES)
    }

    private getFunctionStatus =
        () =>
        async (req: express.Request, res: express.Response): Promise<void> => {
            const { id } = req.params
            const summary = await this.hogWatcher.getState(id)

            res.json(summary)
        }

    private patchFunctionStatus =
        () =>
        async (req: express.Request, res: express.Response): Promise<void> => {
            const { id } = req.params
            const { state } = req.body

            // Check that state is valid
            if (!Object.values(HogWatcherState).includes(state)) {
                res.status(400).json({ error: 'Invalid state' })
                return
            }

            const summary = await this.hogWatcher.getState(id)

            // Only allow patching the status if it is different from the current status

            if (summary.state !== state) {
                await this.hogWatcher.forceStateChange(id, state)
            }

            // Hacky - wait for a little to give a chance for the state to change
            await delay(100)

            res.json(await this.hogWatcher.getState(id))
        }

    private postFunctionInvocation = async (req: express.Request, res: express.Response): Promise<any> => {
        try {
            const { id, team_id } = req.params
            const { clickhouse_event, mock_async_functions, configuration, invocation_id } = req.body
            let { globals } = req.body

            logger.info('⚡️', 'Received invocation', { id, team_id, body: req.body })

            const invocationID = invocation_id ?? new UUIDT().toString()

            // Check the invocationId is a valid UUID
            if (!UUID.validateString(invocationID)) {
                res.status(400).json({ error: 'Invalid invocation ID' })
                return
            }

            const isNewFunction = req.params.id === 'new'

            const hogFunction = isNewFunction
                ? null
                : await this.hogFunctionManager.fetchHogFunction(req.params.id).catch(() => null)
            const team = await this.hub.teamManager.fetchTeam(parseInt(team_id)).catch(() => null)

            if (!team) {
                return res.status(404).json({ error: 'Team not found' })
            }

            globals = clickhouse_event
                ? convertToHogFunctionInvocationGlobals(
                      clickhouse_event,
                      team,
                      this.hub.SITE_URL ?? 'http://localhost:8000'
                  )
                : globals

            if (!globals || !globals.event) {
                res.status(400).json({ error: 'Missing event' })
                return
            }

            // NOTE: We allow the hog function to be null if it is a "new" hog function
            // The real security happens at the django layer so this is more of a sanity check
            if (!isNewFunction && (!hogFunction || hogFunction.team_id !== team.id)) {
                return res.status(404).json({ error: 'Hog function not found' })
            }

            // We use the provided config if given, otherwise the function's config
            const compoundConfiguration: HogFunctionType = {
                ...(hogFunction ?? {}),
                ...(configuration ?? {}),
                team_id: team.id,
            }

            await this.hogFunctionManager.enrichWithIntegrations([compoundConfiguration])

            let lastResponse: HogFunctionInvocationResult | null = null
            let logs: LogEntry[] = []
            let result: any = null
            const errors: any[] = []

            const triggerGlobals: HogFunctionInvocationGlobals = {
                ...globals,
                project: {
                    id: team.id,
                    name: team.name,
                    url: `${this.hub.SITE_URL ?? 'http://localhost:8000'}/project/${team.id}`,
                    ...globals.project,
                },
            }

            if (['destination', 'internal_destination', 'broadcast', 'campaign'].includes(compoundConfiguration.type)) {
                const {
                    invocations,
                    logs: filterLogs,
                    metrics: filterMetrics,
                } = this.hogExecutor.buildHogFunctionInvocations([compoundConfiguration], triggerGlobals)

<<<<<<< HEAD
                if (['broadcast', 'campaign'].includes(compoundConfiguration?.type ?? '')) {
                    // Preload any import-able functions for the team
                    await this.hogFunctionManager.loadProviderFunctionsForTeam(parseInt(team_id))
                }

=======
>>>>>>> f21749f7
                // Add metrics to the logs
                filterMetrics.forEach((metric) => {
                    if (metric.metric_name === 'filtered') {
                        logs.push({
                            level: 'info',
                            timestamp: DateTime.now(),
                            message: `Mapping trigger not matching filters was ignored.`,
                        })
                    }
                })

                filterLogs.forEach((log) => {
                    logs.push(log)
                })

                for (const _invocation of invocations) {
                    let count = 0
                    let invocation = _invocation
                    invocation.id = invocationID

                    while (!lastResponse || !lastResponse.finished) {
                        if (count > MAX_ASYNC_STEPS * 2) {
                            throw new Error('Too many iterations')
                        }
                        count += 1

                        let response: HogFunctionInvocationResult

                        if (invocation.queue === 'fetch') {
                            if (mock_async_functions) {
                                // Add the state, simulating what executeAsyncResponse would do
                                // Re-parse the fetch args for the logging
                                const { url: fetchUrl, ...fetchArgs }: HogFunctionQueueParametersFetchRequest =
                                    this.hogExecutor.redactFetchRequest(
                                        invocation.queueParameters as HogFunctionQueueParametersFetchRequest
                                    )

                                response = {
                                    invocation: {
                                        ...invocation,
                                        queue: 'hog',
                                        queueParameters: { response: { status: 200, headers: {} }, body: '{}' },
                                    },
                                    finished: false,
                                    logs: [
                                        {
                                            level: 'info',
                                            timestamp: DateTime.now(),
                                            message: `Async function 'fetch' was mocked with arguments:`,
                                        },
                                        {
                                            level: 'info',
                                            timestamp: DateTime.now(),
                                            message: `fetch('${fetchUrl}', ${JSON.stringify(fetchArgs, null, 2)})`,
                                        },
                                    ],
                                }
                            } else {
                                response = await this.fetchExecutor.executeLocally(invocation)
                            }
                        } else {
                            response = this.hogExecutor.execute(invocation)
                        }

                        logs = logs.concat(response.logs)
                        lastResponse = response
                        invocation = response.invocation
                        if (response.error) {
                            errors.push(response.error)
                        }

                        await this.hogFunctionMonitoringService.processInvocationResults([response])
                    }
                }

                const wasSkipped = filterMetrics.some((m) => m.metric_name === 'filtered')

                res.json({
                    result: result,
                    status: errors.length > 0 ? 'error' : wasSkipped ? 'skipped' : 'success',
                    errors: errors.map((e) => String(e)),
                    logs: logs,
                })
            } else if (compoundConfiguration.type === 'transformation') {
                // NOTE: We override the ID so that the transformer doesn't cache the result
                // TODO: We could do this with a "special" ID to indicate no caching...
                compoundConfiguration.id = new UUIDT().toString()
                const pluginEvent: PluginEvent = {
                    ...triggerGlobals.event,
                    ip:
                        typeof triggerGlobals.event.properties.$ip === 'string'
                            ? triggerGlobals.event.properties.$ip
                            : null,
                    site_url: triggerGlobals.project.url,
                    team_id: triggerGlobals.project.id,
                    now: '',
                }
                const response = await this.hogTransformer.transformEvent(pluginEvent, [compoundConfiguration])

                result = response.event

                for (const invocationResult of response.invocationResults) {
                    logs = logs.concat(invocationResult.logs)
                    if (invocationResult.error) {
                        errors.push(invocationResult.error)
                    }
                }

                const wasSkipped = response.invocationResults.some((r) =>
                    r.metrics?.some((m) => m.metric_name === 'filtered')
                )

                res.json({
                    result: result,
                    status: errors.length > 0 ? 'error' : wasSkipped ? 'skipped' : 'success',
                    errors: errors.map((e) => String(e)),
                    logs: logs,
                })
            } else {
                return res.status(400).json({ error: 'Invalid function type' })
            }
        } catch (e) {
            console.error(e)
            res.status(500).json({ errors: [e.message] })
        } finally {
            await this.hogFunctionMonitoringService.produceQueuedMessages()
        }
    }
}<|MERGE_RESOLUTION|>--- conflicted
+++ resolved
@@ -184,14 +184,6 @@
                     metrics: filterMetrics,
                 } = this.hogExecutor.buildHogFunctionInvocations([compoundConfiguration], triggerGlobals)
 
-<<<<<<< HEAD
-                if (['broadcast', 'campaign'].includes(compoundConfiguration?.type ?? '')) {
-                    // Preload any import-able functions for the team
-                    await this.hogFunctionManager.loadProviderFunctionsForTeam(parseInt(team_id))
-                }
-
-=======
->>>>>>> f21749f7
                 // Add metrics to the logs
                 filterMetrics.forEach((metric) => {
                     if (metric.metric_name === 'filtered') {
