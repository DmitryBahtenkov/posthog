<<<<<<< HEAD
import { PluginEvent, ProcessedPluginEvent } from '~/src/types'
=======
import { PluginEvent, ProcessedPluginEvent, StorageExtension } from '@posthog/plugin-scaffold'

>>>>>>> f12d1608
import { Response, trackedFetch } from '~/src/utils/fetch'

import { HogFunctionTemplate } from '../templates/types'

export type LegacyPluginLogger = {
    debug: (...args: any[]) => void
    warn: (...args: any[]) => void
    log: (...args: any[]) => void
    error: (...args: any[]) => void
}

export type LegacyPluginMeta = {
    config: Record<string, any>
    global: Record<string, any>
    logger: LegacyPluginLogger
}

export type LegacyTransformationPluginMeta = LegacyPluginMeta & {
    geoip: {
        locate: (ipAddress: string) => Record<string, any> | null
    }
}

export type LegacyDestinationPluginMeta = LegacyTransformationPluginMeta & {
    fetch: (...args: Parameters<typeof trackedFetch>) => Promise<Response>
    storage: Pick<StorageExtension, 'get' | 'set'>
}

export type LegacyDestinationPlugin = {
    template: HogFunctionTemplate
    onEvent(event: ProcessedPluginEvent, meta: LegacyDestinationPluginMeta): Promise<void>
    setupPlugin?: (meta: LegacyDestinationPluginMeta) => Promise<void>
}

export type LegacyTransformationPlugin = {
    template: HogFunctionTemplate
    processEvent(event: PluginEvent, meta: LegacyTransformationPluginMeta): PluginEvent | undefined | null
    setupPlugin?: (meta: LegacyTransformationPluginMeta) => void
}<|MERGE_RESOLUTION|>--- conflicted
+++ resolved
@@ -1,9 +1,5 @@
-<<<<<<< HEAD
-import { PluginEvent, ProcessedPluginEvent } from '~/src/types'
-=======
 import { PluginEvent, ProcessedPluginEvent, StorageExtension } from '@posthog/plugin-scaffold'
 
->>>>>>> f12d1608
 import { Response, trackedFetch } from '~/src/utils/fetch'
 
 import { HogFunctionTemplate } from '../templates/types'
