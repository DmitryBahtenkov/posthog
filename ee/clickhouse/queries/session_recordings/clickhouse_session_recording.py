import json
from typing import Any, List

from ee.clickhouse.client import sync_execute
from posthog.models import SessionRecordingEvent
from posthog.queries.session_recordings.session_recording import SessionRecording
from posthog.queries.sessions.utils import cached_recording

DistinctId = str
Snapshots = List[Any]

SINGLE_RECORDING_QUERY = """
    SELECT distinct_id, timestamp, snapshot_data
    FROM session_recording_events
    WHERE
        team_id = %(team_id)s
        AND session_id = %(session_id)s
    ORDER BY timestamp
"""


class ClickhouseSessionRecording(SessionRecording):
<<<<<<< HEAD
    @cached_recording
=======
>>>>>>> 074d633c
    def query_recording_snapshots(self) -> List[SessionRecordingEvent]:
        response = sync_execute(
            SINGLE_RECORDING_QUERY, {"team_id": self._team.id, "session_id": self._session_recording_id,},
        )
        return [
            SessionRecordingEvent(distinct_id=distinct_id, timestamp=timestamp, snapshot_data=json.loads(snapshot_data))
            for distinct_id, timestamp, snapshot_data in response
        ]<|MERGE_RESOLUTION|>--- conflicted
+++ resolved
@@ -20,10 +20,6 @@
 
 
 class ClickhouseSessionRecording(SessionRecording):
-<<<<<<< HEAD
-    @cached_recording
-=======
->>>>>>> 074d633c
     def query_recording_snapshots(self) -> List[SessionRecordingEvent]:
         response = sync_execute(
             SINGLE_RECORDING_QUERY, {"team_id": self._team.id, "session_id": self._session_recording_id,},
