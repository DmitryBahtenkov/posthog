# serializer version: 1
# name: TestOrganizationResourceAccessAPI.test_list_organization_resource_access_is_not_nplus1
  '''
  SELECT "posthog_user"."id",
         "posthog_user"."password",
         "posthog_user"."last_login",
         "posthog_user"."first_name",
         "posthog_user"."last_name",
         "posthog_user"."is_staff",
         "posthog_user"."is_active",
         "posthog_user"."date_joined",
         "posthog_user"."uuid",
         "posthog_user"."current_organization_id",
         "posthog_user"."current_team_id",
         "posthog_user"."email",
         "posthog_user"."pending_email",
         "posthog_user"."temporary_token",
         "posthog_user"."distinct_id",
         "posthog_user"."is_email_verified",
         "posthog_user"."has_seen_product_intro_for",
         "posthog_user"."strapi_id",
         "posthog_user"."email_opt_in",
         "posthog_user"."theme_mode",
         "posthog_user"."partial_notification_settings",
         "posthog_user"."anonymize_data",
         "posthog_user"."toolbar_mode",
         "posthog_user"."hedgehog_config",
         "posthog_user"."events_column_config"
  FROM "posthog_user"
  WHERE "posthog_user"."id" = 2
  LIMIT 21
  '''
# ---
# name: TestOrganizationResourceAccessAPI.test_list_organization_resource_access_is_not_nplus1.1
  '''
  SELECT "posthog_organization"."id",
         "posthog_organization"."name",
         "posthog_organization"."slug",
         "posthog_organization"."created_at",
         "posthog_organization"."updated_at",
         "posthog_organization"."plugins_access_level",
         "posthog_organization"."for_internal_metrics",
         "posthog_organization"."is_member_join_email_enabled",
         "posthog_organization"."enforce_2fa",
         "posthog_organization"."is_hipaa",
         "posthog_organization"."customer_id",
         "posthog_organization"."available_product_features",
         "posthog_organization"."usage",
         "posthog_organization"."never_drop_data",
         "posthog_organization"."customer_trust_scores",
         "posthog_organization"."billing_access_level",
         "posthog_organization"."setup_section_2_completed",
         "posthog_organization"."personalization",
         "posthog_organization"."domain_whitelist",
         "posthog_organization"."available_features"
  FROM "posthog_organization"
  WHERE "posthog_organization"."id" = '00000000-0000-0000-0000-000000000000'::uuid
  LIMIT 21
  '''
# ---
# name: TestOrganizationResourceAccessAPI.test_list_organization_resource_access_is_not_nplus1.10
  '''
<<<<<<< HEAD
  SELECT "posthog_organization"."id",
         "posthog_organization"."name",
         "posthog_organization"."slug",
         "posthog_organization"."created_at",
         "posthog_organization"."updated_at",
         "posthog_organization"."plugins_access_level",
         "posthog_organization"."for_internal_metrics",
         "posthog_organization"."is_member_join_email_enabled",
         "posthog_organization"."enforce_2fa",
         "posthog_organization"."is_hipaa",
         "posthog_organization"."customer_id",
         "posthog_organization"."available_product_features",
         "posthog_organization"."usage",
         "posthog_organization"."never_drop_data",
         "posthog_organization"."customer_trust_scores",
         "posthog_organization"."billing_access_level",
         "posthog_organization"."setup_section_2_completed",
         "posthog_organization"."personalization",
         "posthog_organization"."domain_whitelist",
         "posthog_organization"."available_features"
  FROM "posthog_organization"
  WHERE "posthog_organization"."id" = '00000000-0000-0000-0000-000000000000'::uuid
  LIMIT 21
  '''
# ---
# name: TestOrganizationResourceAccessAPI.test_list_organization_resource_access_is_not_nplus1.11
  '''
=======
>>>>>>> 5d724772
  SELECT 1 AS "a"
  FROM "posthog_organizationmembership"
  WHERE ("posthog_organizationmembership"."organization_id" = '00000000-0000-0000-0000-000000000000'::uuid
         AND "posthog_organizationmembership"."user_id" = 2)
  LIMIT 1
  '''
# ---
# name: TestOrganizationResourceAccessAPI.test_list_organization_resource_access_is_not_nplus1.11
  '''
  SELECT "posthog_organizationmembership"."id",
         "posthog_organizationmembership"."organization_id",
         "posthog_organizationmembership"."user_id",
         "posthog_organizationmembership"."level",
         "posthog_organizationmembership"."joined_at",
         "posthog_organizationmembership"."updated_at"
  FROM "posthog_organizationmembership"
  WHERE ("posthog_organizationmembership"."organization_id" = '00000000-0000-0000-0000-000000000000'::uuid
         AND "posthog_organizationmembership"."user_id" = 2)
  LIMIT 21
  '''
# ---
# name: TestOrganizationResourceAccessAPI.test_list_organization_resource_access_is_not_nplus1.12
  '''
  SELECT COUNT(*) AS "__count"
  FROM "ee_organizationresourceaccess"
  WHERE "ee_organizationresourceaccess"."organization_id" = '00000000-0000-0000-0000-000000000000'::uuid
  '''
# ---
# name: TestOrganizationResourceAccessAPI.test_list_organization_resource_access_is_not_nplus1.13
  '''
  SELECT "ee_organizationresourceaccess"."id",
         "ee_organizationresourceaccess"."resource",
         "ee_organizationresourceaccess"."access_level",
         "ee_organizationresourceaccess"."organization_id",
         "ee_organizationresourceaccess"."created_by_id",
         "ee_organizationresourceaccess"."created_at",
         "ee_organizationresourceaccess"."updated_at"
  FROM "ee_organizationresourceaccess"
  WHERE "ee_organizationresourceaccess"."organization_id" = '00000000-0000-0000-0000-000000000000'::uuid
  LIMIT 100
  '''
# ---
# name: TestOrganizationResourceAccessAPI.test_list_organization_resource_access_is_not_nplus1.14
  '''
  SELECT "ee_organizationresourceaccess"."id",
         "ee_organizationresourceaccess"."resource",
         "ee_organizationresourceaccess"."access_level",
         "ee_organizationresourceaccess"."organization_id",
         "ee_organizationresourceaccess"."created_by_id",
         "ee_organizationresourceaccess"."created_at",
         "ee_organizationresourceaccess"."updated_at"
  FROM "ee_organizationresourceaccess"
  WHERE "ee_organizationresourceaccess"."organization_id" = '00000000-0000-0000-0000-000000000000'::uuid
  LIMIT 100
  '''
# ---
# name: TestOrganizationResourceAccessAPI.test_list_organization_resource_access_is_not_nplus1.2
  '''
  SELECT "posthog_organization"."id",
         "posthog_organization"."name",
         "posthog_organization"."slug",
         "posthog_organization"."created_at",
         "posthog_organization"."updated_at",
         "posthog_organization"."plugins_access_level",
         "posthog_organization"."for_internal_metrics",
         "posthog_organization"."is_member_join_email_enabled",
         "posthog_organization"."enforce_2fa",
         "posthog_organization"."is_hipaa",
         "posthog_organization"."customer_id",
         "posthog_organization"."available_product_features",
         "posthog_organization"."usage",
         "posthog_organization"."never_drop_data",
         "posthog_organization"."customer_trust_scores",
         "posthog_organization"."billing_access_level",
         "posthog_organization"."setup_section_2_completed",
         "posthog_organization"."personalization",
         "posthog_organization"."domain_whitelist",
         "posthog_organization"."available_features"
  FROM "posthog_organization"
  WHERE "posthog_organization"."id" = '00000000-0000-0000-0000-000000000000'::uuid
  LIMIT 21
  '''
# ---
# name: TestOrganizationResourceAccessAPI.test_list_organization_resource_access_is_not_nplus1.3
  '''
  SELECT 1 AS "a"
  FROM "posthog_organizationmembership"
  WHERE ("posthog_organizationmembership"."organization_id" = '00000000-0000-0000-0000-000000000000'::uuid
         AND "posthog_organizationmembership"."user_id" = 2)
  LIMIT 1
  '''
# ---
# name: TestOrganizationResourceAccessAPI.test_list_organization_resource_access_is_not_nplus1.4
  '''
  SELECT "posthog_organizationmembership"."id",
         "posthog_organizationmembership"."organization_id",
         "posthog_organizationmembership"."user_id",
         "posthog_organizationmembership"."level",
         "posthog_organizationmembership"."joined_at",
         "posthog_organizationmembership"."updated_at"
  FROM "posthog_organizationmembership"
  WHERE ("posthog_organizationmembership"."organization_id" = '00000000-0000-0000-0000-000000000000'::uuid
         AND "posthog_organizationmembership"."user_id" = 2)
  LIMIT 21
  '''
# ---
# name: TestOrganizationResourceAccessAPI.test_list_organization_resource_access_is_not_nplus1.5
  '''
  SELECT COUNT(*) AS "__count"
  FROM "ee_organizationresourceaccess"
  WHERE "ee_organizationresourceaccess"."organization_id" = '00000000-0000-0000-0000-000000000000'::uuid
  '''
# ---
# name: TestOrganizationResourceAccessAPI.test_list_organization_resource_access_is_not_nplus1.6
  '''
  SELECT "ee_organizationresourceaccess"."id",
         "ee_organizationresourceaccess"."resource",
         "ee_organizationresourceaccess"."access_level",
         "ee_organizationresourceaccess"."organization_id",
         "ee_organizationresourceaccess"."created_by_id",
         "ee_organizationresourceaccess"."created_at",
         "ee_organizationresourceaccess"."updated_at"
  FROM "ee_organizationresourceaccess"
  WHERE "ee_organizationresourceaccess"."organization_id" = '00000000-0000-0000-0000-000000000000'::uuid
  LIMIT 100
  '''
# ---
# name: TestOrganizationResourceAccessAPI.test_list_organization_resource_access_is_not_nplus1.7
  '''
  SELECT "posthog_user"."id",
         "posthog_user"."password",
         "posthog_user"."last_login",
         "posthog_user"."first_name",
         "posthog_user"."last_name",
         "posthog_user"."is_staff",
         "posthog_user"."is_active",
         "posthog_user"."date_joined",
         "posthog_user"."uuid",
         "posthog_user"."current_organization_id",
         "posthog_user"."current_team_id",
         "posthog_user"."email",
         "posthog_user"."pending_email",
         "posthog_user"."temporary_token",
         "posthog_user"."distinct_id",
         "posthog_user"."is_email_verified",
         "posthog_user"."has_seen_product_intro_for",
         "posthog_user"."strapi_id",
         "posthog_user"."email_opt_in",
         "posthog_user"."theme_mode",
         "posthog_user"."partial_notification_settings",
         "posthog_user"."anonymize_data",
         "posthog_user"."toolbar_mode",
         "posthog_user"."hedgehog_config",
         "posthog_user"."events_column_config"
  FROM "posthog_user"
  WHERE "posthog_user"."id" = 2
  LIMIT 21
  '''
# ---
# name: TestOrganizationResourceAccessAPI.test_list_organization_resource_access_is_not_nplus1.8
  '''
  SELECT "posthog_organization"."id",
         "posthog_organization"."name",
         "posthog_organization"."slug",
         "posthog_organization"."created_at",
         "posthog_organization"."updated_at",
         "posthog_organization"."plugins_access_level",
         "posthog_organization"."for_internal_metrics",
         "posthog_organization"."is_member_join_email_enabled",
         "posthog_organization"."enforce_2fa",
         "posthog_organization"."is_hipaa",
         "posthog_organization"."customer_id",
         "posthog_organization"."available_product_features",
         "posthog_organization"."usage",
         "posthog_organization"."never_drop_data",
         "posthog_organization"."customer_trust_scores",
         "posthog_organization"."setup_section_2_completed",
         "posthog_organization"."personalization",
         "posthog_organization"."domain_whitelist",
         "posthog_organization"."available_features"
  FROM "posthog_organization"
  WHERE "posthog_organization"."id" = '00000000-0000-0000-0000-000000000000'::uuid
  LIMIT 21
  '''
# ---
# name: TestOrganizationResourceAccessAPI.test_list_organization_resource_access_is_not_nplus1.9
  '''
  SELECT "posthog_organization"."id",
         "posthog_organization"."name",
         "posthog_organization"."slug",
         "posthog_organization"."created_at",
         "posthog_organization"."updated_at",
         "posthog_organization"."plugins_access_level",
         "posthog_organization"."for_internal_metrics",
         "posthog_organization"."is_member_join_email_enabled",
         "posthog_organization"."enforce_2fa",
         "posthog_organization"."is_hipaa",
         "posthog_organization"."customer_id",
         "posthog_organization"."available_product_features",
         "posthog_organization"."usage",
         "posthog_organization"."never_drop_data",
         "posthog_organization"."customer_trust_scores",
         "posthog_organization"."billing_access_level",
         "posthog_organization"."setup_section_2_completed",
         "posthog_organization"."personalization",
         "posthog_organization"."domain_whitelist",
         "posthog_organization"."available_features"
  FROM "posthog_organization"
  WHERE "posthog_organization"."id" = '00000000-0000-0000-0000-000000000000'::uuid
  LIMIT 21
  '''
# ---<|MERGE_RESOLUTION|>--- conflicted
+++ resolved
@@ -60,36 +60,6 @@
 # ---
 # name: TestOrganizationResourceAccessAPI.test_list_organization_resource_access_is_not_nplus1.10
   '''
-<<<<<<< HEAD
-  SELECT "posthog_organization"."id",
-         "posthog_organization"."name",
-         "posthog_organization"."slug",
-         "posthog_organization"."created_at",
-         "posthog_organization"."updated_at",
-         "posthog_organization"."plugins_access_level",
-         "posthog_organization"."for_internal_metrics",
-         "posthog_organization"."is_member_join_email_enabled",
-         "posthog_organization"."enforce_2fa",
-         "posthog_organization"."is_hipaa",
-         "posthog_organization"."customer_id",
-         "posthog_organization"."available_product_features",
-         "posthog_organization"."usage",
-         "posthog_organization"."never_drop_data",
-         "posthog_organization"."customer_trust_scores",
-         "posthog_organization"."billing_access_level",
-         "posthog_organization"."setup_section_2_completed",
-         "posthog_organization"."personalization",
-         "posthog_organization"."domain_whitelist",
-         "posthog_organization"."available_features"
-  FROM "posthog_organization"
-  WHERE "posthog_organization"."id" = '00000000-0000-0000-0000-000000000000'::uuid
-  LIMIT 21
-  '''
-# ---
-# name: TestOrganizationResourceAccessAPI.test_list_organization_resource_access_is_not_nplus1.11
-  '''
-=======
->>>>>>> 5d724772
   SELECT 1 AS "a"
   FROM "posthog_organizationmembership"
   WHERE ("posthog_organizationmembership"."organization_id" = '00000000-0000-0000-0000-000000000000'::uuid
